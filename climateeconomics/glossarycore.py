'''
Copyright 2023 Capgemini

Licensed under the Apache License, Version 2.0 (the "License");
you may not use this file except in compliance with the License.
You may obtain a copy of the License at

    http://www.apache.org/licenses/LICENSE-2.0

Unless required by applicable law or agreed to in writing, software
distributed under the License is distributed on an "AS IS" BASIS,
WITHOUT WARRANTIES OR CONDITIONS OF ANY KIND, either express or implied.
See the License for the specific language governing permissions and
limitations under the License.
'''
import json
from copy import deepcopy
from os import path

import numpy as np
import pandas as pd
from sostrades_optimization_plugins.models.autodifferentiated_discipline import (
    AutodifferentiedDisc,
)

from climateeconomics.database import DatabaseWitnessCore


def get_ref_var_name(var_name: str) -> str:
    return f"{var_name}_ref"


def get_ref_variable(var_name: str, unit: str, default_value=None) -> dict:
    """returns a description for a variable"""
    variable_description = {
        "var_name": var_name,
        "description": f"Normalisation reference for {var_name}",
        "type": "float",
        "unit": unit,
    }
    if default_value is not None:
        variable_description.update({"default": default_value})

    return variable_description


class GlossaryCore:
    """Glossary gathering variables used in witness core"""

    # Trillion $ / T$   /   10^12 - Tera works too !
    # Giga$      / G$   /   10^9
    # Million$   / M$   /   10^6
    # Megatons : 1e6 tons
    # Gigatons : 1e9 tons = 1e3 Megatons
    # PWh = 1e3 TWh
    # 1 TWh  = 1e9 kWh = 1e12 Wh

<<<<<<< HEAD
    Macroeconomics = "Macroeconomics"
    conversion_dict = {"G$":{"G$": 1, 'T$': 1e-3},
                       'Mt':{'Mt':1 , 'Gt': 1e-3},
                       'Gt':{'Gt':1 , 'Mt': 1e3},
                       'MWh':{'MWh': 1, 'GWh': 1e-3, 'TWh': 1e-6, 'PWh': 1e-9},
                       'GWh':{'GWh': 1, 'TWh': 1e-3, 'PWh': 1e-6},
                       'TWh':{'TWh': 1, 'PWh': 1e-3},
                       'PWh':{'PWh': 1, 'TWh': 1e3},
                       'Gha':{'Gha': 1}
                       }
=======
    conversion_dict = {"G$": {"G$": 1, 'T$': 1e-3},
                       "T$": {"T$": 1, 'G$': 1e3},
                       'Mt': {'Mt': 1, 'Gt': 1e-3},
                       'm²': {'ha': 1e-4}}
>>>>>>> 4d1661ed
    NB_POLES_COARSE: int = 7  # number of poles in witness coarse
    NB_POLES_SECTORS_DVAR = 8
    NB_POLES_UTILIZATION_RATIO = 10  # number of poles for bspline design variables utilization ratio
    NB_POLES_OPTIM_KU = 6  # number of poles for bspline design variables utilization ratio
    Years = "years"
    YearStart = "year_start"
    YearStartDefault = 2020
    YearEnd = "year_end"
    YearEndDefault = 2100
    YearEndDefaultTest = 2030
    YearEndVar = {
        "type": "int",
        "default": YearEndDefault,
        "unit": "year",
        "visibility": "Shared",
        "namespace": "ns_public",
        "range": [2000, 2300],
    }
    Forestry = "Forestry"
    biomass_dry = "biomass_dry"
    Crop = "Crop"
    # todo in the futur: merge these 3 invest values
    InvestValue = "invest"
    InvestLevelValue = "invest_level"
    InvestmentsValue = "investment"
    CCUS = "CCUS"
    CheckRangeBeforeRunBoolName = "check_range_before_run_bool_name"
    SectorGdpPart = "Part of the GDP per sector [T$]"
    ChartSectorGDPPercentage = "Part of the GDP per sector [%]"
    SectionGdpPart = "Part of the GDP per section [T$]"
    ChartSectionGDPPercentage = "Part of the GDP per section [%]"
    SectionEmissionPart = "Part of the total emission per section [GtCO2eq]"
    SectionEmissionPartMt = "Part of the total emission per section [MtCO2eq]"
    SectionEnergyEmissionPart = "Part of the energy emission per section [GtCO2eq]"
    SectionNonEnergyEmissionPart = "Part of the non energy emission per section [GtCO2eq]"
    SectionEnergyConsumptionPart = "Part of the energy consumption per section [PWh]"
    SectionEnergyEmissionPartMt = "Part of the energy emission per section [MtCO2eq]"
    SectionNonEnergyEmissionPartMt = "Part of the non energy emission per section [MtCO2eq]"
    SectionEnergyConsumptionPartTWh = "Part of the energy consumption per section [TWh]"
    EconomicSectors = "Economic sectors"
    Households = "Households"
    CO2FromFlueGas = "CO2 from Flue Gas"

    AgricultureAndLandUse = "Agriculture & Land Use"
    Energy = "Energy"
    NonEnergy = "Non energy (from economy)"

    ChartGDPPerGroup = "GDP-PPP adjusted per group [T$]"
    ChartPercentagePerGroup = "Percentage per group [%]"
    ChartGDPBiggestEconomies = "Chart of the biggest countries GDP-PPP adjusted per year[G$]"
    ConstraintEnergyNonUseCapital = "constraint_non_use_capital_energy"
    ConstraintCarbonNegative2050 = "constraint_carbon_negative_2050"
    ConstraintEnergyCarbonNegative2050 = "constraint_energy_carbon_negative_2050"
    CleanEnergySimpleTechno = "CleanEnergySimpleTechno"
    clean_energy = "clean_energy"
    ShareNonEnergyInvestmentsValue = "share_non_energy_investment"
    CO2EmissionsGtValue = "co2_emissions_Gt"
    CO2TaxesValue = "CO2_taxes"
    DamageFractionDfValue = "damage_fraction_df"
    EconomicsDfValue = "economics_df"
    SectorGdpDfValue = "sector_gdp_df"
    SectionGdpDfValue = "section_gdp_df"
    SectionEmissionDfValue = "section_emission_df"
    SectionEnergyEmissionDfValue = "section_energy_emission_df"
    SectionNonEnergyEmissionDfValue = "section_non_energy_emission_df"
    SectionEnergyConsumptionDfValue = "section_energy_consumption_df"
    SectionGdpPercentageDfValue = "section_gdp_percentage_df"
    SectionEnergyConsumptionPercentageDfValue = "section_energy_consumption_percentage_df"
    SectionNonEnergyEmissionGdpDfValue = "section_non_energy_emission_gdp_df"
    SectorEnergyConsumptionPercentageDfName = "sector_emission_consumption_percentage_df"
    PopulationDfValue = "population_df"
    TemperatureDfValue = "temperature_df"
    UtilityDfValue = "utility_df"
    EnergyInvestmentsValue = "energy_investment"
    EnergyInvestmentsWoTaxValue = "energy_investment_wo_tax"
    NonEnergyInvestmentsValue = "non_energy_investment"
    WelfareObjective = "welfare_objective"
    NegativeWelfareObjective = "negative_welfare_objective"
    energy_list = "energy_list"
    techno_list = "technologies_list"
    ccs_list = "ccs_list"
    invest_mix = "invest_mix"
    SectorServices = "Services"
    SectorAgriculture = "Agriculture"
    SectorIndustry = "Industry"
    DefaultSectorListGHGEmissions = [SectorServices, SectorIndustry]
    SectorNonEco = "Household"
    SectorEnergy = "energy"
    TotalGDPGroupDFName = "total_gdp_per_group_df"
    PercentageGDPGroupDFName = "percentage_gdp_group_df"
    GDPCountryDFName = "gdp_per_country_df"
    CountryName = "country_name"
    GroupName = "group"
    MeanPercentageName = "mean_percentage"
    TotalEnergyConsumptionSectorName = "total_energy_consumption_sector"
    TotalEnergyConsumptionAllSectorsName = "total_energy_consumption_all_sectors"
    TotalEnergyEmissionsAllSectorsName = "total_energy_emissions_all_sectors"
    TotalNonEnergyEmissionsAllSectorsName = "total_non_energy_emissions_all_sectors"
    TotalEnergyEmissionsSectorName = "total_energy_emissions_sector"
    TotalNonEnergyEmissionsSectorName = "total_non_energy_emissions_sector"
    TotalEmissionsName = "total_emissions"

    TechnoEnergyConsumptionValue = "techno_energy_consumption"
    TechnoResourceConsumptionValue = "techno_resource_consumption"
    TechnoScope1GHGEmissionsValue = "techno_scope_1_emissions"
    # Diet
    RedMeat = "red meat"
    WhiteMeat = "white meat"
    Milk = "milk"
    Eggs = 'eggs'
    RiceAndMaize = 'rice and maize'
    Rice = 'rice'
    Maize = 'maize'
    SugarCane = 'sugar cane'
    Cereals = 'cereals'
    FruitsAndVegetables = 'fruits and vegetables'
    Fish = "fish"
    OtherFood = "other"

    DefaultFoodTypesV2 = [
        RedMeat,
        WhiteMeat,
        Milk,
        Eggs,
        Rice,
        Maize,
        Cereals,
        FruitsAndVegetables,
        Fish,
        SugarCane,
        OtherFood,
    ]

    FishDailyCal = "fish_calories_per_day"
    OtherDailyCal = "other_calories_per_day"

    TechnoCapitalValue = "techno_capital"
    TechnoResourceDemandsValue = "techno_resources_demands"
    TechnoEnergyDemandsValue = "techno_energy_demands"
    ConstructionDelay = "construction_delay"
    LifetimeName = "lifetime"
    IsTechnoMainstream = "is_mainstream"
    InitialPlantsAgeDistribFactor = "initial_plants_age_distrib_factor"

    # namespaces
    NS_MACRO = "ns_macro"
    NS_SECTORS = "ns_sectors"
    NS_WITNESS = "ns_witness"
    NS_PUBLIC = "ns_public"
    NS_ENERGY_MIX = "ns_energy_mix"
    NS_FUNCTIONS = "ns_functions"
    NS_CCS = "ns_ccs"
    NS_AGRI = "ns_agriculture"
    NS_REGIONALIZED_POST_PROC = "ns_regionalized"
    NS_SECTORS_POST_PROC_EMISSIONS = "ns_sectors_postproc"
    NS_SECTORS_POST_PROC_GDP = "ns_sectors_postproc_gdp"
    NS_GHGEMISSIONS = "ns_ghg_emissions"
    NS_HOUSEHOLDS_EMISSIONS = "ns_households_emissions"
    NS_CROP = "ns_crop"

    SectionA = "Agriculture, forestry and fishing"
    SectionB = "Mining and quarrying"
    SectionC = "Manufacturing"
    SectionD = "Electricity, gas, steam and air conditioning supply"
    SectionE = "Water supply; sewerage, waste management and remediation activities"
    SectionF = "Construction"
    SectionG = "Wholesale and retail trade; repair of motor vehicles and motorcycles"
    SectionH = "Transportation and storage"
    SectionI = "Accommodation and food service activities"
    SectionJ = "Information and communication"
    SectionK = "Financial and insurance activities"
    SectionL = "Real estate activities"
    SectionM = "Professional, scientific and technical activities"
    SectionN = "Administrative and support service activities"
    SectionO = "Public administration and defence; compulsory social security"
    SectionP = "Education"
    SectionQ = "Human health and social work activities"
    SectionR = "Arts, entertainment and recreation"
    SectionS = "Other service activities"
    SectionT = "Activities of households as employers; undifferentiated goods- and services-producing activities of households for own use"
    SectionU = "Activities of extraterritorial organizations and bodies"
    SectionHousehold = "Household"

    SectionsAgriculture = [SectionA]
    SectionsIndustry = [SectionB, SectionC, SectionD, SectionE, SectionF]
    SectionsServices = [
        SectionG,
        SectionH,
        SectionI,
        SectionJ,
        SectionK,
        SectionL,
        SectionM,
        SectionN,
        SectionO,
        SectionP,
        SectionQ,
        SectionR,
        SectionS,
        SectionT,
    ]
    SectionsNonEco = [SectionHousehold]

    SectionsPossibleValues = [
        SectionA,
        SectionB,
        SectionC,
        SectionD,
        SectionE,
        SectionF,
        SectionG,
        SectionH,
        SectionI,
        SectionJ,
        SectionK,
        SectionL,
        SectionM,
        SectionN,
        SectionO,
        SectionP,
        SectionQ,
        SectionR,
        SectionS,
        SectionT,
    ]

    SectionDictSectors = {
        SectorAgriculture: SectionsAgriculture,
        SectorIndustry: SectionsIndustry,
        SectorServices: SectionsServices,
    }

    SimplifiedMarketEnergyDemandValue = "simplified_market_energy_demand"
    SimplifiedMarketEnergyDemand = {
        "visibility": "Shared", "namespace": NS_PUBLIC, "type": "bool",
        "default": True,
        "description": "if true, energy demand is not distinguished between all energies forms, its just a total of energy"}

    SectionListValue = "section_list"

    SectionList = {
        "var_name": SectionListValue,
        "type": "list",
        "description": "List of sub-sectors",
        "subtype_descriptor": {"list": "string"},
        "default": SectionsPossibleValues,
        "visibility": "Shared",
        "namespace": NS_WITNESS,
        "editable": False,
        "structuring": True,
    }

    SectionGdpPercentageDf = {
        "var_name": SectionGdpPercentageDfValue,
        "type": "dataframe",
        "unit": "%",
        "description": "Percentage of the GDP for each sub-sector",
        "visibility": "Shared",
        "namespace": NS_WITNESS,
        AutodifferentiedDisc.GRADIENTS: True,
        "dataframe_descriptor": {Years: ("int", [1900, YearEndDefault], False)},
    }
    SectionEnergyConsumptionPercentageDf = {
        "var_name": SectionEnergyConsumptionPercentageDfValue,
        "type": "dataframe",
        "unit": "%",
        "description": "Percentage of the energy consumption for each sub-sector",
        "visibility": "Shared",
        "namespace": NS_WITNESS,
        "dataframe_descriptor": {Years: ("int", [1900, YearEndDefault], False)},
    }
    SectorEnergyConsumptionPercentageDf = {
        "var_name": SectorEnergyConsumptionPercentageDfName,
        "type": "dataframe",
        "unit": "%",
        "description": "Percentage of the energy consumption for each sector",
        "dynamic_dataframe_columns": True,
    }

    SectionNonEnergyEmissionGdpDf = {
        "var_name": SectionNonEnergyEmissionGdpDfValue,
        "type": "dataframe",
        "unit": "tCO2eq/Million $GDP",
        "description": "Non energy CO2 emission per $GDP",
        "dynamic_dataframe_columns": True,
    }

    SectionNonEnergyEmissionGdpDfSector = {
        "var_name": SectionNonEnergyEmissionGdpDfValue,
        "type": "dataframe",
        "unit": "tCO2eq/Million $GDP",
        "description": "Non energy CO2 emission per $GDP per section",
        "visibility": "Shared",
        "namespace": NS_WITNESS,
        "dataframe_descriptor": {Years: ("int", [1900, YearEndDefault], False)},
    }

    SectionNonEnergyEmissionGDPDfSector = {
        "type": "dataframe",
        "unit": "tCO2eq/Million $GDP",
        "description": "Non energy CO2 emission per $GDP",
        "dynamic_dataframe_columns": True,
    }

    SectorsPossibleValues = [
        SectorServices,
        SectorAgriculture,
        SectorIndustry,
    ]
    SectorListValue = "sector_list"

    SectorList = {
        "var_name": SectorListValue,
        "type": "list",
        "description": "List of sectors",
        "subtype_descriptor": {"list": "string"},
        "default": SectorsPossibleValues,
        "visibility": "Shared",
        "namespace": NS_WITNESS,
        "editable": False,
        "structuring": True,
    }

    SectorListWoSubsector = {
        "type": "list",
        "description": "List of sectors without subsectors",
        "subtype_descriptor": {"list": "string"},
        "default": [SectorServices, SectorIndustry],
        "visibility": "Shared",
        "namespace": NS_WITNESS,
        "editable": False,
        "structuring": True,
    }

    SectorListWithSubsector = {
        "type": "list",
        "description": "List of sectors with subsectors",
        "subtype_descriptor": {"list": "string"},
        "default": [SectorAgriculture],
        "visibility": "Shared",
        "namespace": NS_WITNESS,
        "editable": False,
        "structuring": True,
    }

    MissingSectorNameValue = "sector_name_deduced_share"
    MissingSectorName = {
        "var_name": MissingSectorNameValue,
        "type": "string",
        "default": SectorsPossibleValues[-1],
        "editable": False,
        "structuring": True,
    }

    SectorsValueOptim = [SectorServices, SectorAgriculture]

    CaloriesPerCapitaValue = "calories_pc_df"
    CaloriesPerCapita = {
        AutodifferentiedDisc.GRADIENTS: True,
        "type": "dataframe",
        "visibility": "Shared",
        "namespace": NS_WITNESS,
        "unit": "kcal/day/person",
        "dataframe_descriptor": {
            Years: ("float", None, True),
            "kcal_pc": ("float", None, True),
        },
    }

    CaloriesPerCapitaBreakdownValue = "calories_pc_breakdown_df"
    CaloriesPerCapitaBreakdown = {
        "var_name": CaloriesPerCapitaBreakdownValue,
        "type": "dataframe",
        "unit": "kcal/day/person",
    }

    InvestDf = {
        'var_name': InvestmentsValue,
        "type": "dataframe",
        "unit": "G$",
        "dataframe_descriptor": {
            Years: ("int", [1900, YearEndDefault], False),
            InvestmentsValue: ("float", None, True),
        },
        "dataframe_edition_locked": False,
    }

    CarbonCycleDfValue = "carboncycle_df"
    CarbonCycleDf = {
        "var_name": CarbonCycleDfValue,
        "type": "dataframe",
        "visibility": "Shared",
        "namespace": NS_WITNESS,
        "dataframe_descriptor": {
            Years: ("int", [1900, YearEndDefault], False),
            "atmo_conc": ("float", [0, 1e30], False),
            "lower_ocean_conc": ("float", [0, 1e30], False),
            "shallow_ocean_conc": ("float", [0, 1e30], False),
            "ppm": ("float", [0, 1e30], False),
            "atmo_share_since1850": ("float", [0, 1e30], False),
            "atmo_share_sinceystart": ("float", [0, 1e30], False),
        },
    }

    CO2DamagePrice = "CO2_damage_price"
    CO2DamagePriceDf = {
        "var_name": CO2DamagePrice,
        "type": "dataframe",
        "visibility": "Shared",
        "namespace": NS_WITNESS,
        "unit": "$/tCO2Eq",
        "dataframe_descriptor": {
            Years: ("float", [1900, YearEndDefault], False),
            CO2DamagePrice: ("float", [0, 1e30], False),
        },
    }
    CO2DamagePriceInitValue = "init_CO2_damage_price"
    CO2DamagePriceInitVar = {
        "varname": CO2DamagePriceInitValue,
        "type": "float",
        "default": 25.0,
        "unit": "$/tCO2Eq",
        "user_level": 2,
    }

    ExtraCO2tDamagePrice = "Extra tCO2Eq damage price"
    ExtraCO2tDamagePriceDf = {
        "var_name": ExtraCO2tDamagePrice,
        "type": "dataframe",
        "unit": "$/tCO2Eq",
        "description": "Damage of an extra (wrt pre-industria levels) ton of CO2 equivalent"
        " in the atmosphere on the economy",
        "dataframe_descriptor": {
            Years: ("float", [1900, YearEndDefault], False),
            ExtraCO2tDamagePrice: ("float", [0, 1e30], False),
        },
    }

    CO2EmissionsDetailDfValue = "CO2_emissions_detail_df"
    CO2EmissionsDfValue = "CO2_emissions_df"
    CO2EmissionsDetailDf = {
        "var_name": CO2EmissionsDetailDfValue,
        "type": "dataframe",
        "visibility": "Shared",
        "namespace": NS_WITNESS,
        "unit": "Gt",
        "dataframe_descriptor": {
            Years: ("float", [1900, YearEndDefault], False),
            "sigma": ("float", [0, 1e30], False),
            "gr_sigma": ("float", None, False),
            "land_emissions": ("float", [0, 1e30], False),
            "cum_land_emissions": ("float", [0, 1e30], False),
            "indus_emissions": ("float", [0, 1e30], False),
            "cum_indus_emissions": ("float", [0, 1e30], False),
            "total_emissions": ("float", [0, 1e30], False),
            "cum_total_emissions": ("float", [0, 1e30], False),
        },
    }

    CO2EmissionsDf = {
        "var_name": CO2EmissionsDfValue,
        "type": "dataframe",
        "visibility": "Shared",
        "namespace": NS_WITNESS,
        "unit": "Gt",
        "dataframe_descriptor": {
            Years: ("float", [1900, YearEndDefault], False),
            "total_emissions": ("float", [-1.0e9, 1.0e9], False),
            "cum_total_emissions": ("float", [-1.0e9, 1.0e9], False),
        },
    }

    TotalCO2Emissions = "Total CO2 emissions"
    CO2EmissionsGt = {
        "var_name": CO2EmissionsGtValue,
        "type": "dataframe",
        "visibility": "Shared",
        "namespace": NS_ENERGY_MIX,
        "unit": "Gt",
        "dataframe_descriptor": {
            Years: ("int", [1900, YearEndDefault], False),
            "CO2": ("float", None, False),
        },
    }
    CO2TaxEfficiencyValue = "CO2_tax_efficiency"
    CO2TaxEfficiency = {
        "type": "dataframe",
        "unit": "%",
        "dataframe_descriptor": {
            Years: ("float", [1900, YearEndDefault], False),
            CO2TaxEfficiencyValue: ("float", [0.0, 100.0], False),
        },
    }

    CO2Tax = "CO2_tax"
    CO2Taxes = {
        "var_name": CO2TaxesValue,
        "type": "dataframe",
        "unit": "$/tCO2Eq",
        "visibility": "Shared",
        AutodifferentiedDisc.GRADIENTS: True,
        "namespace": NS_WITNESS,
        "dataframe_descriptor": {
            Years: ("int", [1900, YearEndDefault], False),
            CO2Tax: ("float", None, True),
        },
        "dataframe_edition_locked": False,
    }

    ExtraCO2EqSincePreIndustrialValue = "Extra CO2Eq since pre-industrial era"
    ExtraCO2EqSincePreIndustrialDf = {
        "var_name": ExtraCO2EqSincePreIndustrialValue,
        "type": "dataframe",
        "description": "Extra gigatons of CO2 Equivalent in the atmosphere with respect to pre-industrial level. "
        "For GHG other than CO2, the conversion is done on a 20 year basis.",
        "namespace": NS_WITNESS,
        "visibility": "Shared",
        "unit": "GtCO2Eq",
        "dataframe_descriptor": {
            Years: ("int", [1900, YearEndDefault], False),
            ExtraCO2EqSincePreIndustrialValue: ("float", [0, 1e30], False),
        },
    }
    ExtraCO2EqSincePreIndustrialDetailedValue = f"{ExtraCO2EqSincePreIndustrialValue} (detailed)"
    ExtraCO2EqSincePreIndustrial2OYbasisValue = f"{ExtraCO2EqSincePreIndustrialValue} (20-year basis)"
    ExtraCO2EqSincePreIndustrial10OYbasisValue = f"{ExtraCO2EqSincePreIndustrialValue} (100-year basis)"
    ExtraCO2EqSincePreIndustrialDetailedDf = {
        "var_name": ExtraCO2EqSincePreIndustrialDetailedValue,
        "type": "dataframe",
        "description": "Extra gigatons of CO2 Equivalent in the atmosphere with respect to pre-industrial level.",
        "namespace": NS_WITNESS,
        "visibility": "Shared",
        "unit": "GtCO2Eq",
        "dataframe_descriptor": {
            Years: ("int", [1900, YearEndDefault], False),
            ExtraCO2EqSincePreIndustrial2OYbasisValue: ("float", [0, 1e30], False),
            ExtraCO2EqSincePreIndustrial10OYbasisValue: ("float", [0, 1e30], False),
        },
    }

    CO2 = "CO2"
    CH4 = "CH4"
    N2O = "N2O"
    GreenHouseGases = [CO2, CH4, N2O]
    YearBasis20 = "(20-year basis)"
    YearBasis100 = "(100-year basis)"
    GlobalWarmingPotentialdDfValue = "Global warming potential"
    GlobalWarmingPotentialdDf = {
        "var_name": GlobalWarmingPotentialdDfValue,
        "type": "dataframe",
        "description": "Global warming potential in gigatons of  CO2 Eq",
        "unit": "GtCO2Eq",
        "dataframe_descriptor": {
            Years: ("int", [1900, YearEndDefault], False),
            f"{CO2} {YearBasis20}": ("float", [0, 1e30], False),
            f"{CH4} {YearBasis20}": ("float", [0, 1e30], False),
            f"{N2O} {YearBasis20}": ("float", [0, 1e30], False),
            f"{CO2} {YearBasis100}": ("float", [0, 1e30], False),
            f"{CH4} {YearBasis100}": ("float", [0, 1e30], False),
            f"{N2O} {YearBasis100}": ("float", [0, 1e30], False),
        },
    }

    DietMortalityParamDf = {
        "var_name": "diet_mortality_param_df",
        "type": "dataframe",
        "default": "default_diet_mortality_param_df",
        "user_level": 3,
        "unit": "-",
        "dataframe_descriptor": {
            "param": ("string", None, False),
            "undernutrition": ("float", [0, 1e30], True),
            "overnutrition": ("float", [0, 1e30], True),
        },
    }

    Alpha = "alpha"
    DamageToProductivity = "damage_to_productivity"
    DamageFractionOutput = "damage_frac_output"
    BaseCarbonPrice = "base_carbon_price"
    DamageFractionDf = {
        "var_name": DamageFractionDfValue,
        AutodifferentiedDisc.GRADIENTS: True,
        "type": "dataframe",
        "visibility": "Shared",
        "namespace": NS_WITNESS,
        "unit": "-",
        "dataframe_descriptor": {
            Years: ("int", [1900, YearEndDefault], False),
            DamageFractionOutput: ("float", [0.0, 1.0], False),
        },
    }
    Damages = "Damages"
    DamageDfValue = "damage_df"
    DamagesFromClimate = "Damages from climate"
    DamagesFromProductivityLoss = "Damages from productivity loss"
    EstimatedDamages = "Estimated damages"
    DamageDf = {
        "var_name": DamageDfValue,
        AutodifferentiedDisc.GRADIENTS: True,
        "type": "dataframe",
        "visibility": "Shared",
        "namespace": NS_WITNESS,
        "unit": "T$",
        "dataframe_descriptor": {
            Years: ("int", [1900, YearEndDefault], False),
            Damages: ("float", [0, 1e30], False),
            EstimatedDamages: ("float", [0, 1e30], False),
        },
    }

    SubsectorDamagesDf = {
        "type": "dataframe",
        AutodifferentiedDisc.GRADIENTS: True,
        "visibility": "Shared",
        "unit": "G$",
        "dataframe_descriptor": {
            Years: ("int", [1900, YearEndDefault], False),
            Damages: ("float", [0, 1e30], False),
        },
        "description": "Economical damages data for sub-sector {}"
    }

    EstimatedDamagesFromProductivityLoss = "Estimated damages from productivity loss (not applied)"
    EstimatedDamagesFromClimate = "Estimated damages from climate (not applied)"
    DamageDetailedDfValue = "damage_detailed_df"
    DamageDetailedDf = {
        "var_name": DamageDetailedDfValue,
        "type": "dataframe",
        AutodifferentiedDisc.GRADIENTS: True,
        "namespace": NS_MACRO,
        "visibility": "Shared",
        "unit": "T$",
        "dataframe_descriptor": {
            Years: ("int", [1900, YearEndDefault], False),
            Damages: ("float", [0, 1e30], False),  # G$
            DamagesFromClimate: ("float", [0, 1e30], False),  # G$
            DamagesFromProductivityLoss: ("float", [0, 1e30], False),  # G$
            EstimatedDamages: ("float", [0, 1e30], False),  # G$
            EstimatedDamagesFromClimate: ("float", [0, 1e30], False),  # G$
            EstimatedDamagesFromProductivityLoss: ("float", [0, 1e30], False),  # G$
        },
    }

    InitialGrossOutput = {
        "var_name": "init_gross_output",
        "type": "float",
        "unit": "G$",
        "visibility": "Shared",
        "namespace": NS_WITNESS,
        "user_level": 2,
    }

    Output = "output"  # todo in the future: delete this key, it corresponds to gross output
    GrossOutput = "gross_output"  # trillion $
    NetOutput = "net_output"  # todo in the future: delete this key, it corresponds to gross output net of damage,
    OutputNetOfDamage = "output_net_of_d"  # trillion $
    Consumption = "consumption"
    PerCapitaConsumption = "pc_consumption"

    # The number of columns depends dynamically on SectorsList
    SectorGdpDf = {
        "var_name": SectorGdpDfValue,
        "type": "dataframe",
        "visibility": "Shared",
        "namespace": NS_WITNESS,
        "unit": "G$",
        "dataframe_descriptor": {
            Years: ("int", [1900, YearEndDefault], False),
        },
    }

    # The number of columns depends dynamically on SectionsList
    SectionGdpDf = {
        "var_name": SectionGdpDfValue,
        "type": "dataframe",
        "visibility": "Shared",
        "namespace": NS_GHGEMISSIONS,
        "description": "GDP values of sub-sectors in a sector",
        "unit": "T$",
        "dataframe_descriptor": {
            Years: ("int", [1900, YearEndDefault], False),
        },
    }

    TotalEmissions = "Total emissions"

    EmissionsDfValue = "emissions_df"
    EconomicsEmissionDfValue = "economics_emissions_df"
    EnergyEmissions = "Energy emissions"
    NonEnergyEmissions = "Non energy emissions"
    insertGHGNonEnergyEmissions = "Non energy {} emissions of economy"
    insertGHGTotalEmissions = "Total {} emissions"
    insertGHGEnergyEmissions = f"{Energy}" + " {} emissions"
    insertGHGAgriLandEmissions = f"{AgricultureAndLandUse}" + " {} emissions"
    EmissionDf = {
        "type": "dataframe",
        "description": "Emissions of macroeconomics (all sectors)",
        "unit": "GtCO2eq",
        "dataframe_descriptor": {
            Years: ("int", [1900, YearEndDefault], False),
            TotalEmissions: ("float", [0, 1e30], False),
            EnergyEmissions: ("float", [0, 1e30], False),
            NonEnergyEmissions: ("float", [0, 1e30], False),
        },
    }

    SectionEmissionDf = {
        "var_name": SectionEmissionDfValue,
        "type": "dataframe",
        "description": "Total emission per section",
        "unit": "GtCO2eq",
        "dataframe_descriptor": {
            Years: ("int", [1900, YearEndDefault], False),
        },
    }

    SectionEnergyEmissionDf = {
        "var_name": SectionEnergyEmissionDfValue,
        "type": "dataframe",
        "description": "Energy emission per section",
        "unit": "GtCO2eq",
        "dataframe_descriptor": {
            Years: ("int", [1900, YearEndDefault], False),
        },
    }

    SectionNonEnergyEmissionDf = {
        "var_name": SectionNonEnergyEmissionDfValue,
        "type": "dataframe",
        "description": "Non-energy emission per section",
        "unit": "GtCO2eq",
        "dataframe_descriptor": {
            Years: ("int", [1900, YearEndDefault], False),
        },
    }

    SectionEnergyConsumptionDf = {
        "var_name": SectionEnergyConsumptionDfValue,
        "type": "dataframe",
        "description": "Energy consumption per section",
        "unit": "PWh",
        "visibility": "Shared",
        "namespace": NS_GHGEMISSIONS,
        "dataframe_descriptor": {
            Years: ("int", [1900, YearEndDefault], False),
        },
    }

    AllSectionsGdpDf = {
        "type": "dataframe",
        "description": "GDP of all sections",
        "unit": "G$",
        "dataframe_descriptor": {
            Years: ("int", [1900, YearEndDefault], False),
        },
    }

    AllSectionsEmissionsDfValue = "all_sections_emissions_df"
    AllSectionsEmissionsDf = {
        "type": "dataframe",
        "description": "CO2 equivalent emissions of all sections",
        "unit": "GtCO2eq",
        "dataframe_descriptor": {
            Years: ("int", [1900, YearEndDefault], False),
        },
    }

    EconomicsDf = {
        "var_name": EconomicsDfValue,
        "type": "dataframe",
        "visibility": "Shared",
        AutodifferentiedDisc.GRADIENTS: True,
        "namespace": NS_WITNESS,
        "unit": "-",
        "dataframe_descriptor": {
            Years: ("int", [1900, YearEndDefault], False),
            GrossOutput: ("float", [0, 1e30], False),
            OutputNetOfDamage: ("float", [0, 1e30], False),
            PerCapitaConsumption: ("float", [0, 1e30], False),
        },
    }

    EconomicsDetailDfValue = "economics_detail_df"
    Productivity = "productivity"
    ProductivityWithDamage = "Productivity with damages"
    ProductivityWithoutDamage = "Productivity without damages"
    ProductivityGrowthRate = "productivity_gr"
    OutputGrowth = "output_growth"
    EconomicsDetailDf = {
        "var_name": EconomicsDetailDfValue,
        "type": "dataframe",
        "unit": "-",
        "dataframe_descriptor": {
            Years: ("int", [1900, YearEndDefault], False),
            GrossOutput: ("float", [0, 1e30], False),  # G$
            OutputNetOfDamage: ("float", [0, 1e30], False),  # G$
            Productivity: ("float", [0, 1e30], False),
            ProductivityWithDamage: ("float", [0, 1e30], False),
            ProductivityWithoutDamage: ("float", [0, 1e30], False),
            ProductivityGrowthRate: ("float", None, False),
            Consumption: ("float", [0, 1e30], False),  # G$
            PerCapitaConsumption: ("float", [0, 1e30], False),
            InvestmentsValue: ("float", [0, 1e30], False),  # G$
            EnergyInvestmentsValue: ("float", [0, 1e30], False),  # G$
            NonEnergyInvestmentsValue: ("float", [0, 1e30], False),  # G$
            OutputGrowth: ("float", None, False),
        },
    }
    PopulationValue = "population"
    PopulationDf = {
        "var_name": PopulationDfValue,
        "type": "dataframe",
        AutodifferentiedDisc.GRADIENTS: True,
        "unit": "millions of people",
        "visibility": "Shared",
        "namespace": NS_WITNESS,
        "dataframe_descriptor": {
            Years: ("int", [1900, YearEndDefault], False),
            PopulationValue: ("float", None, False),
        },
    }

    PopulationStart = "population_start"
    PopulationStartDf = {
        "var_name": PopulationStart,
        'type': 'dataframe',
                    'unit': 'millions of people',
                    'dataframe_descriptor': {"0-4": ("float", [0, 1e30], True),
                                             "5-9": ("float", [0, 1e30], True),
                                             "10-14": ("float", [0, 1e30], True),
                                             "15-19": ("float", [0, 1e30], True),
                                             "20-24": ("float", [0, 1e30], True),
                                             "25-29": ("float", [0, 1e30], True),
                                             "30-34": ("float", [0, 1e30], True),
                                             "35-39": ("float", [0, 1e30], True),
                                             "40-44": ("float", [0, 1e30], True),
                                             "45-49": ("float", [0, 1e30], True),
                                             "50-54": ("float", [0, 1e30], True),
                                             "55-59": ("float", [0, 1e30], True),
                                             "60-64": ("float", [0, 1e30], True),
                                             "65-69": ("float", [0, 1e30], True),
                                             "70-74": ("float", [0, 1e30], True),
                                             "75-79": ("float", [0, 1e30], True),
                                             "80-84": ("float", [0, 1e30], True),
                                             "85-89": ("float", [0, 1e30], True),
                                             "90-94": ("float", [0, 1e30], True),
                                             "95-99": ("float", [0, 1e30], True),
                                             "100_over": ("float", [0, 1e30], True), }
                    }

    EnergyMeanPriceValue = "energy_mean_price"

    EnergyMeanPriceObjectiveValue = f"{EnergyMeanPriceValue}_objective"
    EnergyMeanPriceObjective = {
        "var_name": EnergyMeanPriceObjectiveValue,
        "type": "array",
        "visibility": "Shared",
        "namespace": NS_FUNCTIONS,
        "unit": "-",
    }

    StreamPricesValue = "stream_prices"

    StreamPrices = {
        'type': 'dataframe',
        'unit': '$/MWh',
        AutodifferentiedDisc.GRADIENTS: True,
        "visibility": "Shared",
        "namespace": NS_ENERGY_MIX,
        "description": "energy price per each type of energy",
        "dynamic_dataframe_columns": True,
    }
    ResourcesPriceValue = "resources_price"

    ResourcesPrice = {
        "type": "dataframe",
        "unit": "$/t",
        "visibility": "Shared",
        AutodifferentiedDisc.GRADIENTS: True,
        "namespace": NS_WITNESS,
    }

    ResourcesCO2Emissions = {
        "type": "dataframe",
        AutodifferentiedDisc.GRADIENTS: True,
        "unit": "kgCO2/kg",
        "visibility": "Shared",
        "namespace": NS_WITNESS,
    }

    EnergyPriceValue = "energy_price"
    EnergyMeanPrice = {
        "var_name": EnergyMeanPriceValue,
        "type": "dataframe",
        AutodifferentiedDisc.GRADIENTS: True,
        "visibility": "Shared",
        "namespace": NS_ENERGY_MIX,
        "unit": "$/MWh",
        "dataframe_descriptor": {
            Years: ("int", [1900, YearEndDefault], False),
            EnergyPriceValue: ("float", [0, 1e30], True),
        },
    }

    ccus_stream_unit = 'Mt'
    StreamProductionValue = "stream_production"
    StreamProductionDetailedValue = "energy_production_detailed"

    StreamEnergyConsumptionValue = "stream_energy_consumption"
    StreamResourceConsumptionValue = "stream_resource_consumption"
    StreamEnergyConsumption = {'type': 'dataframe', 'unit': 'TWh', AutodifferentiedDisc.GRADIENTS: True, "description": "All energies consumptions in stream", "dynamic_dataframe_columns": True,}
    StreamResourceConsumption = {'type': 'dataframe', 'unit': 'Mt', AutodifferentiedDisc.GRADIENTS: True, "description": "All resources consumptions in stream", "dynamic_dataframe_columns": True,}

    StreamEnergyDemandValue = "stream_energy_demand"
    StreamResourceDemandValue = "stream_resource_demand"
    StreamEnergyDemand = {'type': 'dataframe', 'unit': 'TWh', AutodifferentiedDisc.GRADIENTS: True, "description": "All energies demand in stream", "dynamic_dataframe_columns": True,}
    StreamResourceDemand = {'type': 'dataframe', 'unit': 'Mt', AutodifferentiedDisc.GRADIENTS: True, "description": "All resources demand in stream", "dynamic_dataframe_columns": True,}

    StreamCCSDemandValue = "stream_ccs_demand"
    StreamCCSDemand = {'type': 'dataframe', 'unit': 'Mt', AutodifferentiedDisc.GRADIENTS: True, "description": "demand for ccs streams by techno", "dynamic_dataframe_columns": True, }
    StreamCCSConsumptionValue = "stream_ccs_consumption"
    StreamCCSConsumption = {'type': 'dataframe', 'unit': 'Mt', AutodifferentiedDisc.GRADIENTS: True, "description": "consumption of ccs streams by techno", "dynamic_dataframe_columns": True, }

    StreamProductionDf = {'type': 'dataframe', 'unit': 'PWh', AutodifferentiedDisc.GRADIENTS: True, "dynamic_dataframe_columns": True}
    StreamLandUseDf = {'type': 'dataframe', 'unit': 'Gha', "dynamic_dataframe_columns": True}

    LandUseRequiredValue = "land_use_required"

    EnergyDemandValue = "energy_demand"
    EnergyDemandDf = {
        "type": "dataframe",
        "visibility": "Shared",
        "unit": "PWh",
        "namespace": "ns_energy_market",
        "dynamic_dataframe_columns": True,
        AutodifferentiedDisc.GRADIENTS: True,
    }

    EnergyConsumptionValue = "energies_consumption_value"
    EnergyConsumptionDf = {
        "type": "dataframe",
        "unit": "TWh",
        "dynamic_dataframe_columns": True,
    }

    NonUseCapital = "non_use_capital"

    TotalProductionValue = "Total production"
    EnergyProductionDf = {
        "var_name": StreamProductionValue,
        "type": "dataframe",
        "visibility": "Shared",
        "unit": "PWh",
        "namespace": NS_ENERGY_MIX,
        "dataframe_descriptor": {
            Years: ("int", [1900, YearEndDefault], False),
            "Total": ("float", [0, 1e30], False),
        },
    }

    FinalConsumptionValue = "Final Consumption"
    EnergyFinalConsumptionName = "energy_final_consumption_df"
    EnergyFinalConsumptionDf = {
        "var_name": EnergyFinalConsumptionName,
        "type": "dataframe",
        "visibility": "Shared",
        "unit": "PWh",
        "namespace": NS_ENERGY_MIX,
        "dataframe_descriptor": {
            Years: ("int", [1900, YearEndDefault], False),
            FinalConsumptionValue: ("float", [0, 1e30], False),
        },
    }

    StreamProductionDetailedDf = {
        "var_name": StreamProductionValue,
        "type": "dataframe",
        "unit": "TWh",
        "dynamic_dataframe_columns": True,
        AutodifferentiedDisc.GRADIENTS: True,
    }

    EnergyCarbonIntensityDfValue = "energy_carbon_intensity_df"
    EnergyCarbonIntensityDf = {
        "var_name": EnergyCarbonIntensityDfValue,
        "type": "dataframe",
        "unit": "kgCO2Eq/kWh",
        "description": "Total CO2 equivalent emitted by energy mix divided by total energy production of energy mix",
        "dataframe_descriptor": {
            Years: ("int", [1900, YearEndDefault], False),
            EnergyCarbonIntensityDfValue: ("float", [0, 1e30], False),
        },
    }

    EnergyProductionDfSectors = {
        "var_name": StreamProductionValue,
        "type": "dataframe",
        "visibility": "Shared",
        AutodifferentiedDisc.GRADIENTS: True,
        "unit": "PWh",
        "namespace": NS_SECTORS,
        "dataframe_descriptor": {
            Years: ("int", [1900, YearEndDefault], False),
            TotalProductionValue: ("float", [0, 1e30], False),
        },
    }

    EnergyProductionResidentialValue = "energy_residential_production"
    EnergyProductionDfResidential = {
        "var_name": EnergyProductionResidentialValue,
        "type": "dataframe",
        "visibility": "Shared",
        "description": "Energy production dedicated to residential",
        "unit": "PWh",
        "namespace": NS_SECTORS,
        "dataframe_descriptor": {
            Years: ("int", [1900, YearEndDefault], False),
            TotalProductionValue: ("float", [0, 1e30], False),
        },
    }

    EnergyInvestments = {
        "var_name": EnergyInvestmentsValue,
        "type": "dataframe",
        "unit": "100G$",
        "dataframe_descriptor": {
            Years: ("int", [1900, YearEndDefault], False),
            EnergyInvestmentsValue: ("float", [0.0, 1e30], True),
        },
        "dataframe_edition_locked": False,
        "visibility": "Shared",
        "namespace": NS_WITNESS,
    }

    EnergyInvestmentsMinimizationObjective = "Energy invest minimization objective"
    EnergyInvestmentsWoTax = {  # output of IndependentInvestDiscipline & input of MacroeconomicsDiscipline
        "var_name": EnergyInvestmentsWoTaxValue,
        AutodifferentiedDisc.GRADIENTS: True,
        "type": "dataframe",
        "unit": "T$",
        "dataframe_descriptor": {
            Years: ("int", [1900, YearEndDefault], False),
            EnergyInvestmentsWoTaxValue: ("float", [0.0, 1e30], True),
        },
        "dataframe_edition_locked": False,
        "visibility": "Shared",
        "namespace": NS_WITNESS,
    }

    FoodWastePercentageValue = "food_waste_percentage"
    FoodWastePercentage = {
        "type": "dataframe",
        "unit": "%",
        "dataframe_descriptor": {
            Years: ("float", [1900, YearEndDefault], False),
            FoodWastePercentageValue: ("float", [0.0, 100.0], False),
        },
    }

    OrganicWasteValue = "organic_waste"
    OrganicWaste = {
        "type": "dataframe",
        "unit": "kcal",
        "dataframe_descriptor": {
            Years: ("float", [1900, YearEndDefault], False),
            "kcal": ("float", [0.0, 1e6], False),
        },
    }

    GHGEmissionsDetailedDfValue = "GHG_emissions_detail_df"
    GHGEmissionsDfValue = "GHG_emissions_df"
    TotalN2OEmissions = f"Total {N2O} emissions"
    TotalCH4Emissions = f"Total {CH4} emissions"
    GHGEmissionsDf = {
        "var_name": GHGEmissionsDfValue,
        "type": "dataframe",
        "visibility": "Shared",
        "namespace": NS_WITNESS,
        "unit": "Gt",
        "dataframe_descriptor": {
            Years: ("float", [1900, YearEndDefault], False),
            CO2: ("float", [0, 1e30], False),
            N2O: ("float", [0, 1e30], False),
            CH4: ("float", [0, 1e30], False),
        },
    }

    SubSectorGHGEmissionsDf = {
        "type": "dataframe",
        "unit": "Gt",
        AutodifferentiedDisc.GRADIENTS: True,
        "description": "GHG emissions of sub-sector {}",
        "dataframe_descriptor": {
            Years: ("float", [1900, YearEndDefault], False),
            CO2: ("float", [0, 1e30], False),
            CH4: ("float", [0, 1e30], False),
            N2O: ("float", [0, 1e30], False),
        },
    }

    SectorGHGEmissionsDf = {
        "type": "dataframe",
        "unit": "Gt",
        AutodifferentiedDisc.GRADIENTS: True,
        "description": "GHG emissions of sector {}",
        "dataframe_descriptor": {
            Years: ("float", [1900, YearEndDefault], False),
            CO2: ("float", [0, 1e30], False),
            CH4: ("float", [0, 1e30], False),
            N2O: ("float", [0, 1e30], False),
        },
    }

    GWPEmissionsDfValue = "GWP_emissions"
    TotalGWPEmissionsDfValue = "Total GWP emissions"
    GWPEmissionsDf = {
        "type": "dataframe",
        "description": f"Data on Global warming potential for the three main green house gases : {GreenHouseGases}",
        "unit": "GtCO2Eq",
    }

    GHGCycleDfValue = "ghg_cycle_df"
    CO2Concentration = f"{CO2} (ppm)"
    CH4Concentration = f"{CH4} (ppb)"
    N2OConcentration = f"{N2O} (ppb)"
    GHGCycleDf = {
        "varname": GHGCycleDfValue,
        "type": "dataframe",
        "description": f"Concentrations forecasts of the three main green house gases : {GreenHouseGases}",
        "unit": "ppm",
        "dataframe_descriptor": {
            Years: ("float", [1900, YearEndDefault], False),
            CO2Concentration: ("float", [0.0, 1e6], True),
            CH4Concentration: ("float", [0.0, 1e6], True),
            N2OConcentration: ("float", [0.0, 1e6], True),
        },
        "visibility": "Shared",
        "namespace": NS_WITNESS,
    }

    CleanEnergyInvestmentsValue = "Clean energy investments [100G$]"
    CleanEnergyInvestments = {
        "var_name": CleanEnergyInvestmentsValue,
        "namespace": NS_WITNESS,
        "type": "dataframe",
        "dataframe_descriptor": {
            Years: ("int", [1900, YearEndDefault], False),
            InvestmentsValue: ("float", [0.0, 1e30], True),
        },
        "unit": "100G$",
    }

    ShareNonEnergyInvestment = {
        "var_name": ShareNonEnergyInvestmentsValue,
        "type": "dataframe",
        AutodifferentiedDisc.GRADIENTS: True,
        "unit": "%",
        "dataframe_descriptor": {
            Years: ("int", [1900, YearEndDefault], False),
            ShareNonEnergyInvestmentsValue: ("float", [0.0, 100.0], True),
        },
        "dataframe_edition_locked": False,
        "visibility": "Shared",
        "namespace": NS_WITNESS,
    }

    ExoGForcing = "exog_forcing"
    Forcing = "forcing"
    TempAtmo = "temp_atmo"
    TempOcean = "temp_ocean"
    TemperatureDf = {
        "var_name": TemperatureDfValue,
        "type": "dataframe",
        "visibility": "Shared",
        "namespace": NS_WITNESS,
        "unit": "°C",
        "dataframe_descriptor": {
            Years: ("int", [1900, YearEndDefault], False),
            TempAtmo: ("float", None, False),
        },
    }
    CropProductivityReductionName = "crop_productivity_reduction"
    CropProductivityReductionDf = {
        "var_name": CropProductivityReductionName,
        "type": "dataframe",
        "visibility": "Shared",
        "namespace": NS_WITNESS,
        AutodifferentiedDisc.GRADIENTS: True,
        "unit": "%",
        "dataframe_descriptor": {
            Years: ("int", [1900, YearEndDefault], False),
            CropProductivityReductionName: ("float", None, False),
        },
    }

    TemperatureDetailedDfValue = "temperature_detailed_df"
    TemperatureDetailedDf = {
        "var_name": TemperatureDetailedDfValue,
        "type": "dataframe",
        "unit": "-",
        "dataframe_descriptor": {
            Years: ("int", [1900, YearEndDefault], False),
            ExoGForcing: ("float", None, False),
            Forcing: ("float", None, False),
            TempAtmo: ("float", None, False),
            TempOcean: ("float", None, False),
        },
    }

    UtilityQuantity = "utility_quantity"
    UtilityDiscountRate = "u_discount_rate"
    DiscountedQuantityUtilityPopulation = "Discounted quantity utility population"
    PerCapitaUtilityQuantity = "Utility quantity per capita"
    DiscountedUtilityQuantityPerCapita = "Discounted utility quantity per capita"
    PeriodUtilityPerCapita = "period_utility_pc"
    DiscountedUtility = "discounted_utility"
    Welfare = "welfare"
    UtilityDf = {
        "var_name": UtilityDfValue,
        "type": "dataframe",
        "visibility": "Shared",
        "namespace": NS_WITNESS,
        "dataframe_descriptor": {
            Years: ("int", [1900, YearEndDefault], False),
            UtilityDiscountRate: ("float", [0, 100], False),
            PerCapitaUtilityQuantity: ("float", None, False),
            DiscountedUtilityQuantityPerCapita: ("float", None, False),
            DiscountedQuantityUtilityPopulation: ("float", None, False),
        },
        "unit": "-",
    }
    UtilityObjectiveName = "utility_obj"
    UtilityObjective = {
        "type": "array",
        "unit": "-",
        "visibility": "Shared",
        "namespace": NS_FUNCTIONS,
    }

    QuantityObjectiveValue = "Quantity_objective"

    QuantityObjective = {
        "var_name": QuantityObjectiveValue,
        "type": "array",
        "visibility": "Shared",
        "namespace": NS_FUNCTIONS,
        "description": "objective of quantity of things consumed. Quantity  = Consumption / Price",
        "unit": "-",
    }

    DecreasingGdpIncrementsObjectiveValue = "decreasing_gdp_increments_obj"

    DecreasingGdpIncrementsObjective = {
        "var_name": DecreasingGdpIncrementsObjectiveValue,
        "type": "array",
        "visibility": "Shared",
        "namespace": NS_FUNCTIONS,
        "description": "Here to minimize areas where net gpp is decreasing. Objective should be minimized. "
        "Self normalized, no need for reference division.",
        "unit": "-",
    }

    NetGdpGrowthRateObjectiveValue = "net_gdp_growth_rate_obj"

    NetGdpGrowthRateObjective = {
        "var_name": NetGdpGrowthRateObjectiveValue,
        "type": "array",
        "visibility": "Shared",
        "namespace": NS_FUNCTIONS,
        "description": "Net Gdp growth rate obj",
        "unit": "-",
    }

    ProductionDfValue = "production_df"
    SectorProductionDf = {
        "var_name": ProductionDfValue,
        AutodifferentiedDisc.GRADIENTS: True,
        "namespace": NS_SECTORS,
        "visibility": "Shared",
        "type": "dataframe",
        "unit": "T$",
        "dataframe_descriptor": {
            Years: ("int", [1900, YearEndDefault], False),
            GrossOutput: ("float", [0, 1e30], False),
            OutputNetOfDamage: ("float", [0, 1e30], False),
        },
    }
    SubsectorProductionDf = {
        "visibility": "Shared",
        "type": "dataframe",
        AutodifferentiedDisc.GRADIENTS: True,
        "unit": "G$",
        "dataframe_descriptor": {
            Years: ("int", [1900, YearEndDefault], False),
            GrossOutput: ("float", [0, 1e30], False),
            OutputNetOfDamage: ("float", [0, 1e30], False),
        },
        "description": "Economical output data for sub-sector {}"
    }

    SubsectorProductionDetailedDf = {
        "type": "dataframe",
        "unit": "G$",
    }

    ConsumptionSectorBreakdown = {
        "type": "dataframe",
        "unit": "T$",
        "dataframe_descriptor": {
            "Output net of damage": ("int", [1900, YearEndDefault], False),
            "Investment in sector": ("float", [0, 1e30], False),
            "Attributed investment in energy": ("float", [0, 1e30], False),
            "Consumption": ("float", [0, 1e30], False),
        },
    }

    CapitalDfValue = "capital_df"
    Capital = "capital"
    UsableCapital = "usable_capital"
    NonEnergyCapital = "non_energy_capital"
    CapitalDf = {
        "var_name": CapitalDfValue,
        AutodifferentiedDisc.GRADIENTS: True,
        "namespace": NS_WITNESS,
        "visibility": "Shared",
        "type": "dataframe",
        "unit": "G$",
        "description": "Capital of sector {}",
        "dataframe_descriptor": {
            Years: ("int", [1900, YearEndDefault], False),
            Capital: ("float", [0, 1e30], False),
            UsableCapital: ("float", [0, 1e30], False),
        },
    }

    SectorCapitalDf = {
        AutodifferentiedDisc.GRADIENTS: True,
        "visibility": "Shared",
        "type": "dataframe",
        "unit": "T$",
        "description": "Capital of sector {}",
        "dataframe_descriptor": {
            Years: ("int", [1900, YearEndDefault], False),
            Capital: ("float", [0, 1e30], False),
            UsableCapital: ("float", [0, 1e30], False),
        },
    }

    SubsectorCapitalDf = {
        AutodifferentiedDisc.GRADIENTS: True,
        "visibility": "Shared",
        "type": "dataframe",
        "unit": "G$",
        "description": "Capital of sub-sector {}",
        "dataframe_descriptor": {
            Years: ("int", [1900, YearEndDefault], False),
            Capital: ("float", [0, 1e30], False),
            UsableCapital: ("float", [0, 1e30], False),
        },
    }

    EnergyCapitalDfValue = "energy_capital"
    EnergyCapitalDf = {
        "var_name": EnergyCapitalDfValue,
        "type": "dataframe",
        "unit": "G$",
        "description": "Capital of energy in G$",
        "dataframe_descriptor": {
            Years: ("int", [1900, YearEndDefault], False),
            Capital: ("float", [0, 1e30], False),
            NonUseCapital: ("float", [0, 1e30], False),
        },
        "visibility": "Shared",
        "namespace": NS_WITNESS,
    }

    EnergyMixCapitalDfValue = "energy_sector_capital"
    EnergyMixCapitalDf = {
        "type": "dataframe",
        "unit": "G$",
        "description": "Capital of Energy sector in G$",
        "dataframe_descriptor": {
            Years: ("int", [1900, YearEndDefault], False),
            Capital: ("float", [0, 1e30], False),
            NonUseCapital: ("float", [0, 1e30], False),
        },
        "visibility": "Shared",
        "namespace": NS_WITNESS,
    }

    DetailedCapitalDfValue = "detailed_capital_df"
    Emax = "e_max"
    EnergyEfficiency = "energy_efficiency"
    DetailedCapitalDf = {
        "var_name": DetailedCapitalDfValue,
        "visibility": "Shared",
        "namespace": NS_MACRO,
        "type": "dataframe",
        "unit": "G$",
        "dataframe_descriptor": {
            Years: ("int", [1900, YearEndDefault], False),
            Capital: ("float", [0, 1e30], False),
            NonEnergyCapital: ("float", [0, 1e30], False),
            UsableCapital: ("float", [0, 1e30], False),
            Emax: ("float", [0, 1e30], False),
            EnergyEfficiency: ("float", [0, 1e30], False),
        },
    }

    SectorizedEconomicsDf = {
        "var_name": EconomicsDfValue,
        "type": "dataframe",
        "visibility": "Shared",
        "namespace": NS_WITNESS,
        "unit": "T$",
        "dataframe_descriptor": {
            Years: ("int", [1900, YearEndDefault], False),
            GrossOutput: ("float", [0, 1e30], False),
            OutputNetOfDamage: ("float", [0, 1e30], False),
            Capital: ("float", [0, 1e30], False),
        },
    }

    SectorizedEconomicsDetailDf = {  # todo: miss per capita consumption !
        "var_name": EconomicsDfValue,
        "type": "dataframe",
        "unit": "-",
        "dataframe_descriptor": {
            Years: ("int", [1900, YearEndDefault], False),
            GrossOutput: ("float", [0, 1e30], False),
            OutputNetOfDamage: ("float", [0, 1e30], False),
            Capital: ("float", [0, 1e30], False),
            UsableCapital: ("float", [0, 1e30], False),
            OutputGrowth: ("float", None, False),
            Damages: ("float", [0, 1e30], False),
            Consumption: ("float", [0, 1e30], False),
        },
    }

    ProductivityDfValue = "productivity_df"
    ProductivityDf = {
        "var_name": ProductivityDfValue,
        "type": "dataframe",
        "unit": "-",
        "description": "productivity levels through years, applied, with damage, and without wamage.",
        "dataframe_descriptor": {
            Years: ("int", [1900, YearEndDefault], False),
            Productivity: ("float", [0, 1e30], False),
            ProductivityGrowthRate: ("float", None, False),
            ProductivityWithoutDamage: ("float", [0, 1e30], False),
            ProductivityWithDamage: ("float", [0, 1e30], False),
        },
    }

    SectorizedConsumptionDfValue = "sectorized_consumption_df"
    SectorizedConsumptionDf = {
        "var_name": SectorizedConsumptionDfValue,
        "type": "dataframe",
        "unit": "T$",
        "description": "all sectors consumptions aggregated",
        "dataframe_descriptor": {},
        "dynamic_dataframe_columns": True,
        "visibility": "Shared",
        "namespace": NS_SECTORS,
    }

    RedistributionInvestmentsDfValue = "redistribution_investments_df"
    RedistributionInvestmentsDf = {
        "var_name": RedistributionInvestmentsDfValue,
        "type": "dataframe",
        "unit": "T$",
        "dataframe_descriptor": {},
        "dynamic_dataframe_columns": True,
    }

    RedistributionEnergyProductionDfValue = "redistribution_energy_production_df"
    RedistributionEnergyProductionDf = {
        "var_name": RedistributionEnergyProductionDfValue,
        "type": "dataframe",
        "unit": "PWh",
        "dataframe_descriptor": {},
        "dynamic_dataframe_columns": True,
    }

    ShareSectorInvestmentDfValue = "share_sector_investment_df"
    ShareInvestment = "Share of total investments [%]"
    ShareSectorInvestmentDf = {
        "type": "dataframe",
        "unit": "%",
        "description": "Amount of output net of damage allocated to the specific sector",
        "visibility": "Shared",
        "namespace": NS_SECTORS,
        "dataframe_descriptor": {
            Years: ("int", [1900, YearEndDefault], False),
            ShareInvestment: ("float", [0.0, 100.0], False),
        },
    }

    SubSectorInvestDf = {
        "type": "dataframe",
        AutodifferentiedDisc.GRADIENTS: True,
        "unit": "G$",
        "visibility": "Shared",
        "namespace": NS_SECTORS,
        "dynamic_dataframe_columns": True,
    }

    SubShareSectorInvestDfValue = "sub_sector_share_invest_df"
    SubShareSectorInvestDf = {
        "type": "dataframe",
        "unit": "%",
        "visibility": "Shared",
        "namespace": NS_SECTORS,
        "dynamic_dataframe_columns": True,
    }

    ShareSectorEnergyDfValue = "share_sector_energy_df"
    ShareSectorEnergy = "Share of total energy production [%]"
    ShareSectorEnergyDf = {
        "type": "dataframe",
        "unit": "%",
        "description": "Amount of the total energy production attributed to the specific sector",
        "visibility": "Shared",
        "namespace": NS_SECTORS,
        "dataframe_descriptor": {
            Years: ("int", [1900, YearEndDefault], False),
            ShareSectorEnergy: ("float", [0.0, 100.0], False),
        },
    }
    ResidentialCategory = "Residential"
    ShareResidentialEnergyDfValue = "share_residential_energy_df"
    ShareResidentialEnergyDf = {
        "type": "dataframe",
        "unit": "%",
        "description": "Amount of the total energy production attributed to residential",
        "visibility": "Shared",
        "namespace": NS_WITNESS,
        "dataframe_descriptor": {
            Years: ("int", [1900, YearEndDefault], False),
            ShareSectorEnergy: ("float", [0.0, 100.0], False),
        },
    }
    ResidentialEnergyConsumptionDfValue = "residential_energy_consumption_df"
    ResidentialEnergyConsumptionDf = {
        "var_name": ResidentialEnergyConsumptionDfValue,
        "type": "dataframe",
        "unit": "PWh",
        "description": "Energy that is consumed by residential sector",
        "visibility": "Shared",
        "namespace": NS_GHGEMISSIONS,
        "dataframe_descriptor": {
            Years: ("int", [1900, YearEndDefault], False),
            "Total": ("float", None, False),
        },
    }

    ResidentialEmissionsDfValue = "residential_emissions_df"
    ResidentialEmissionsDf = {
        "type": "dataframe",
        "unit": "Gt CO2 Eq",
        "description": "Emission by residential sector (only due to energy consumption)",
        "dataframe_descriptor": {
            Years: ("int", [1900, YearEndDefault], False),
            TotalEmissions: ("float", None, False),
        },
    }

    OtherEnergyCategory = "Other"
    ShareOtherEnergyDfValue = "share_other_energy_df"
    ShareOtherEnergyDf = {
        "type": "dataframe",
        "unit": "%",
        "description": "Amount of the total energy production attributed to other category",
        "dataframe_descriptor": {
            Years: ("int", [1900, YearEndDefault], False),
            ShareSectorEnergy: ("float", [0.0, 100.0], False),
        },
    }

    FractionDamageToProductivityValue = "frac_damage_prod"
    FractionDamageToProductivity = {
        "var_name": FractionDamageToProductivityValue,
        "type": "float",
        "default": 0.3,
        "user_level": 2,
        "unit": "-",
        "visibility": "Shared",
        "namespace": NS_WITNESS,
    }

    PandemicParamDfValue = "pandemic_param_df"
    PandemicParamDf = {
        "var_name": PandemicParamDfValue,
        "type": "dataframe",
        "default": DatabaseWitnessCore.PandemicParamsDf.value,
        "unit": "-",
        "visibility": "Shared",
        "namespace": NS_WITNESS,
        "dataframe_descriptor": {
            "param": ("string", None, False),
            "disability": ("float", [0, 1e30], True),
            "mortality": ("float", [0, 1e30], True),
        },
    }

    WorkforceDfValue = "workforce_df"
    EmploymentRate = "employment_rate"
    Workforce = "workforce"
    WorkforceDf = {
        "var_name": WorkforceDfValue,
        "type": "dataframe",
        "unit": "millions of people",
        "visibility": "Shared",
        AutodifferentiedDisc.GRADIENTS: True,
        "namespace": NS_WITNESS,
        "dataframe_descriptor": {},
        "dynamic_dataframe_columns": True,
    }
    WorkingAgePopulationDfValue = "working_age_population_df"
    Population1570 = "population_1570"
    WorkingAgePopulationDf = {
        "var_name": WorkingAgePopulationDfValue,
        "type": "dataframe",
        "unit": "millions of people",
        "visibility": "Shared",
        "namespace": NS_WITNESS,
        "dataframe_descriptor": {
            Years: ("float", [1900, YearEndDefault], False),
            Population1570: ("float", [0, 1e30], False),
        },
    }
    InvestmentDetailsDfValue = "investment_details_df"
    InvestmentDfValue = "investment_df"
    InvestmentDf = {
        "var_name": InvestmentDfValue,
        "type": "dataframe",
        AutodifferentiedDisc.GRADIENTS: True,
        "unit": "T$",
        "visibility": "Shared",
        "namespace": NS_SECTORS,
        'description': "Total investements in sector {}",
        "dataframe_descriptor": {
            Years: ("int", [1900, YearEndDefault], False),
            InvestmentsValue: ("float", [0, 1e30], False),
        },
    }

    InvestmentShareGDPValue = "total_investment_share_of_gdp"
    InvestmentShareGDP = {
        "var_name": InvestmentShareGDPValue,
        "type": "dataframe",
        "unit": "%",
        "dataframe_descriptor": {
            Years: ("float", None, False),
            "share_investment": ("float", [0.0, 100.0], True),
        },
        "dataframe_edition_locked": False,
        "visibility": "Shared",
        "namespace": NS_WITNESS,
    }

    InvestmentBeforeYearStartValue = "invest_before_ystart"
    InvestmentBeforeYearStartDf = {
        "var_name": InvestmentBeforeYearStartValue,
        "type": "dataframe",
        "unit": "G$",
        "dataframe_descriptor": {
            Years: ("int", [1900, 2100], True),
            "invest": ("float", [0, 1e30], True),
        },
        "dataframe_edition_locked": False,
    }

    ShareMaxInvestName = "share_max_invest"
    ShareMaxInvest = {
        "var_name": ShareMaxInvestName,
        "type": "float",
        "unit": "%",
        "default": 10.0,
        "description": "float to set maximum percentage of GDP to allow to investments in sectors and energy",
    }

    UtilisationRatioValue = "Utilisation Ratio [%]"

    MaxInvestConstraintName = "max_invest_constraint"
    MaxInvestConstraint = {
        "var_name": MaxInvestConstraintName,
        "type": "array",
        "unit": "[]",
        "description": "Max investment in sectors constraint using share_max_invest percentage",
    }

    MaxInvestConstraintRefName = "max_invest_constraint_ref"
    MaxInvestConstraintRef = {
        "var_name": MaxInvestConstraintRefName,
        "type": "float",
        "unit": "G$",
        "default": 100.0,
        "user_level": 3,
        "description": "Max investment reference to normalize associated constraint",
    }

    MaxBudgetValue = "Max budget"
    MaxBudgetConstraintValue = "Max budget constraint"
    MaxBudgetDf = {
        "var_name": MaxBudgetValue,
        "type": "dataframe",
        "description": "Maximum budget that can be invested in Energy production and CCUS technos",
        "unit": "G$",
        "visibility": "Shared",
        "namespace": NS_ENERGY_MIX,
        "dataframe_descriptor": {
            Years: ("float", [1900, YearEndDefault], False),
            MaxBudgetValue: ("float", [0.0, 1e12], True),
        },
    }

    MaxBudgetConstraint = {
        "var_name": MaxBudgetConstraintValue,
        "type": "dataframe",
        "description": "Maximum budget that can be invested in Energy production and CCUS technos",
        "unit": "G$",
        "visibility": "Shared",
        "namespace": NS_FUNCTIONS,
        "dataframe_descriptor": {
            Years: ("float", [1900, YearEndDefault], False),
            MaxBudgetConstraintValue: ("float", [0.0, 1e12], True),
        },
    }

    MaxBudgetConstraintRefValue = get_ref_var_name(MaxBudgetConstraintValue)
    MaxBudgetConstraintRef = get_ref_variable(var_name=MaxBudgetConstraintRefValue, unit="T$", default_value=1e4)

    TargetEnergyProductionValue = "Target energy production"
    TargetProductionConstraintValue = "Target production constraint"
    TargetEnergyProductionDf = {
        "var_name": TargetEnergyProductionValue,
        "type": "dataframe",
        "description": " Energy Production",
        "unit": "TWh",
        "visibility": "Shared",
        "namespace": NS_ENERGY_MIX,
        "dataframe_descriptor": {
            Years: ("float", [1900, YearEndDefault], False),
            TargetEnergyProductionValue: ("float", [0.0, 1e30], True),
        },
    }

    TargetProductionConstraint = {
        "var_name": TargetProductionConstraintValue,
        "type": "dataframe",
        AutodifferentiedDisc.GRADIENTS: True,
        "description": "Production Constraint",
        "unit": "TWh",
        "visibility": "Shared",
        "namespace": NS_FUNCTIONS,
        "dataframe_descriptor": {
            Years: ("float", [1900, YearEndDefault], False),
            TargetProductionConstraintValue: ("float", [0.0, 1e12], True),
        },
    }


    CheckRangeBeforeRunBool = {
        "var_name": CheckRangeBeforeRunBoolName,
        "visibility": "Shared",
        "namespace": NS_WITNESS,
        "type": "bool",
        "default": False,
    }

    # objective functions
    CO2EmissionsObjectiveValue = "CO2EmissionsObjective"
    CO2EmissionsObjective = {
        "var_name": CO2EmissionsObjectiveValue,
        "type": "array",
        "unit": "-",
        "visibility": "Shared",
        "namespace": NS_FUNCTIONS,
        "description": "Objective on Total CO2 emissions, mean of emissions between 2020 and 2100. Can be negative",
    }

    CO2EmissionsRef = {
        "var_name": "CO2EmissionsRef",
        "type": "float",
        "default": DatabaseWitnessCore.CumulativeCO2Emissions.value / (2022 - 1750 + 1.0),
        "unit": "Gt",
        "description": "Mean CO2 emissions produced from fossil fuels and industry between 1750 and 2022",
    }

    TotalEnergyEmissions = "Total Energy emissions"
    TotalEnergyCO2eqEmissionsDf = {
        "var_name": TotalEnergyEmissions,
        "type": "dataframe",
        "unit": "GtCO2Eq",
        "dataframe_descriptor": {
            Years: ("float", [1900, YearEndDefault], False),
            TotalEnergyEmissions: ("float", [0.0, 1e30], True),
        },
    }

    TotalGDPGroupDF = {
        "var_name": TotalGDPGroupDFName,
        "type": "dataframe",
        "unit": "T$",
    }
    PercentageGDPGroupDF = {
        "var_name": PercentageGDPGroupDFName,
        "type": "dataframe",
        "unit": "%",
    }
    GDPCountryDF = {
        "var_name": GDPCountryDFName,
        "type": "dataframe",
        "unit": "G$",
    }

    TempOutput = "TempOutput"
    TempOutputDf = {
        "var_name": TempOutput,
        "type": "dataframe",
        "namespace": NS_WITNESS,
        "visibility": "Shared",
        "description": "used to debug some gradients",
        "dataframe_descriptor": {
            Years: ("int", [1900, YearEndDefault], False),
            # UsableCapital: ("float", None, False),
            # Capital: ("float", None, False),
            # Damages: ("float", None, False),
            # EstimatedDamages: ("float", None, False),
            # DamagesFromClimate: ("float", None, False),
            # GrossOutput: ("float", None, False),
            # OutputNetOfDamage: ("float", None, False),
            PerCapitaConsumption: ("float", None, False),
        },
    }

    FoodTypesName = "food_types"
    FoodTypesVar = {
        "var_name": FoodTypesName,
        'type': 'list', 'subtype_descriptor': {'list': 'string'},
        "user_level": 3,
        'default': DefaultFoodTypesV2
    }

    FoodTypesInvestName = "invest_food_type"
    FoodTypesInvestVar = {
        "type": "dataframe",
        AutodifferentiedDisc.GRADIENTS: True,
        "namespace": NS_CROP,
        "unit": "G$",
        "user_level": 2,
        "visibility": "Shared",
        "description": "Investments in each food type (Billion $)",
    }

    FoodTypesPriceName = "food_type_price"
    FoodTypesPriceVar = {
        "type": "dataframe",
        AutodifferentiedDisc.GRADIENTS: True,
        "unit": "$/kg",
        "description": "Price of different food price",
    }

    with open(path.join(path.dirname(__file__), "calibration", "output_calibration_agriculture.json"), 'r') as json_file:
        crop_calibration_data = json.load(json_file)

    FoodTypesPriceMarginShareName = "food_type_margin_share"
    FoodTypesPriceMarginShareVar = {
        "type": "dict",
        "unit": "%",
        "user_level": 3,
        "description": "Share of the final price that is margin",
        "default": crop_calibration_data[FoodTypesPriceMarginShareName] if FoodTypesPriceMarginShareName in crop_calibration_data else None,
    }

    FoodTypeCapitalStartName = "food_type_capital_start"
    FoodTypeCapitalStartVar = {
        "var_name": FoodTypeCapitalStartName,
        'type': 'dict', 'subtype_descriptor': {'dict': 'float'},
        "unit": "G$",
        "user_level": 3,
        "description": "Capital start for each food type, in billion dollars",
        "default": crop_calibration_data["capital_start_food_type"][str(YearStartDefault)] if "capital_start_food_type" in crop_calibration_data else None
    }

    FoodTypeCapitalIntensityName = "food_type_capital_intensity"
    FoodTypeCapitalIntensityVar = {
        "var_name": FoodTypeCapitalIntensityName,
        'type': 'dict', 'subtype_descriptor': {'dict': 'float'},
        "unit": "ton/k$ or kg/$",
        "user_level": 3,
        "description": "Capital intensity: metric tons produced by k$ of capital",
        "default": crop_calibration_data["capital_intensity_food_type"] if "capital_intensity_food_type" in crop_calibration_data else None
    }

    FoodTypeCapitalDepreciationRateName = "food_type_capital_depreciation_rate"
    FoodTypeCapitalDepreciationRateVar = {
        "var_name": FoodTypeCapitalDepreciationRateName,
        'type': 'dict', 'subtype_descriptor': {'dict': 'float'},
        "unit": "%",
        "user_level": 3,
        "description": "Depreciation rate of capital each year for each food type",
        "default": {food_type: 8.2 for food_type in DefaultFoodTypesV2}
    }

    FoodTypeWasteSupplyChainShareName = "food_type_waste_at_supply_chain_share"
    FoodTypeWasteSupplyChainShareVar = {
        "var_name": FoodTypeWasteSupplyChainShareName,
        'type': 'dict', 'subtype_descriptor': {'dict': 'float'},
        "unit": "%",
        "user_level": 3,
        "default": crop_calibration_data[FoodTypeWasteSupplyChainShareName] if FoodTypeWasteSupplyChainShareName in crop_calibration_data else None,
        "description": "Indicates what percentage of the production is wasted during supply chain. It does not include waste by consumers",
    }

    FoodTypeWasteByConsumersShareName = "food_type_waste_by_consumers_share"
    FoodTypeWasteByConsumersShareVar = {
        "var_name": FoodTypeWasteByConsumersShareName,
        'type': 'dict', 'subtype_descriptor': {'dict': 'float'},
        "unit": "%",
        "user_level": 3,
        "default": crop_calibration_data[FoodTypeWasteByConsumersShareName] if FoodTypeWasteByConsumersShareName in crop_calibration_data else None,
        "description": "Indicates what percentage of the production is wasted by the consumers for each food type",
    }

    FoodTypeWasteAtSupplyChainName = "food_type_waste_at_supply_chain"
    FoodTypeWasteAtSupplyChainVar = {
        "var_name": FoodTypeWasteAtSupplyChainName,
        "type": "dataframe",
        "unit": "Mt",
        "user_level": 3,
        "description": "Production wasted at supply chain for each food type",
    }

    FoodTypeWasteByConsumersName = "food_type_waste_by_consumers"
    FoodTypeWasteByConsumersVar = {
        "var_name": FoodTypeWasteByConsumersName,
        "type": "dataframe",
        "unit": "Mt",
        "user_level": 3,
        "description": "Production wasted by consumers for each food type",
    }

    FoodTypeNotProducedDueToClimateChangeName = "food_type_waste_by_productivity_loss"
    FoodTypeNotProducedDueToClimateChangeVar = {
        "var_name": FoodTypeNotProducedDueToClimateChangeName,
        "type": "dataframe",
        "unit": "Mt",
        "description": "Food that is not produced due to loss of productivity (caused by climate change)",
    }

    FoodTypeDedicatedToProductionForStreamName = "food_type_production_for_stream_{}"
    FoodTypeDedicatedToProductionForStreamVar = {
        "var_name": FoodTypeNotProducedDueToClimateChangeName,
        "type": "dataframe",
        "unit": "Mt",
        "description": "Dedicated production",  # for energy production
    }

    FoodTypeWasteByClimateDamagesName = "food_type_waste_by_climate_change"
    FoodTypeWasteByClimateDamagesVar = {
        "var_name": FoodTypeWasteByClimateDamagesName,
        "type": "dataframe",
        "unit": "Mt",
        "description": "Production wasted due to immediate climate change",
    }

    # Food energy production shares
    FoodTypeShareDedicatedToStreamProdName = "food_type_share_allocated_to_stream_{}"
    FoodTypeShareDedicatedToStreamProdVar = {
        "var_name": FoodTypeShareDedicatedToStreamProdName,
        "type": "dataframe",
        "unit": "%",
        "user_level": 3,
        "description": "Share of the production that is dedicated to a stream {} for energy production",
    }

    FoodTypeShareUserWasteUsedToStreamProdName = "food_type_share_user_waste_used_for_stream_{}_prod"
    FoodTypeShareUserWasteUsedToStreamProdVar = {
        "var_name": FoodTypeShareUserWasteUsedToStreamProdName,
        "type": "dataframe",
        "unit": "%",
        "user_level": 3,
        "description": "Share of the user waste that is used for stream {} to produce energy",
    }

    FoodTypeShareWasteSupplyChainUsedToStreamProdName = "food_type_share_supply_chain_waste_used_for_stream_{}_prod"
    FoodTypeShareWasteSupplyChainUsedToStreamProdVar = {
        "var_name": FoodTypeShareWasteSupplyChainUsedToStreamProdName,
        "type": "dataframe",
        "unit": "%",
        "user_level": 3,
        "description": "Share of waste happening at supply chain used for stream {} to produce energy",
    }

    # Food stream production
    ConsumerWasteUsedForEnergyName = "consumers_waste_used_for_energy_{}"
    ConsumerWasteUsedForEnergyVar = {
        "var_name": ConsumerWasteUsedForEnergyName,
        "type": "dataframe",
        "unit": "Mt",
        "user_level": 3,
        "description": "Consumers waste reused",
    }
    WasteSupplyChainReusedForEnergyProdName = "waste_at_supply_chain_reused_for_energy_prod_{}"
    WasteSupplyChainReusedForEnergyProdVar = {
        "var_name": WasteSupplyChainReusedForEnergyProdName,
        "type": "dataframe",
        "unit": "Mt",
        "user_level": 3,
        "description": "Food waste at supply chain reused for energy production",
    }
    CropDedicatedProdForEnergyName = "crop_dedicated_prod_for_energy_{}"
    CropDedicatedProdForEnergyVar = {
        "var_name": CropDedicatedProdForEnergyName,
        "type": "dataframe",
        "unit": "Mt",
        "description": "Crop dedicated production of {}",
    }
    ProdForStreamName = "prod_for_stream_{}"
    ProdForStreamVar = {
        AutodifferentiedDisc.GRADIENTS: True,
        "type": "dataframe",
        "unit": "Mt",
        "dataframe_descriptor": {
            Years: ("int", [1900, YearEndDefault], False),
            "Total": ("float", [0., 1e30], False),
        },
        "description": "Amount of {} (dedicated production + waste of food production before distribution reused + waste of users reused) to be used for energy production",
    }

    CropProdForAllStreamName = "crop_prod_for_all_streams"
    CropProdForAllStreamVar = {
        "var_name": CropProdForAllStreamName,
        "type": "dataframe",
        "unit": "Mt",
        "user_level": 3,
        "description": "Amount of {} (dedicated production + waste of food production before distribution reused + waste of users reused) to be used for energy production",
    }

    FoodTypeDeliveredToConsumersName = "food_type_delivered_to_consumers"
    FoodTypeDeliveredToConsumersVar = {
        "var_name": FoodTypeDeliveredToConsumersName,
        "type": "dataframe",
        "unit": "Mt",
        "description": "Production delivered to consumers",
    }

    FoodTypeEmissionsByProdUnitName = "food_type_prod_unit_{}_emissions"
    FoodTypeEmissionsByProdUnitVar = {
        'type': 'dict', 'subtype_descriptor': {'dict': 'float'},
        "unit": "kg{}/kg produced",
        "user_level": 3,
        "description": "Food type {} emissions by production unit for each food type",
    }

    FoodTypeKcalByProdUnitName = "food_type_kcal_by_mass_prod_unit"
    FoodTypeKcalByProdUnitVar = {
        'type': 'dict', 'subtype_descriptor': {'dict': 'float'},
        "unit": "kcal/kg",
        "user_level": 3,
        "description": "Kcal per kg for each food type",
        # from capgemini sharepoint
        "default": {
            RedMeat: 2880,  # https://www.fatsecret.com/calories-nutrition/generic/beef-cooked-ns-as-to-fat-eaten?portionid=50030&portionamount=100.000
            # https://www.fatsecret.com/calories-nutrition/generic/pork-cooked-ns-as-to-fat-eaten?portionid=50101&portionamount=100.000
            # https://www.fatsecret.com/calories-nutrition/generic/chicken-ns-as-to-skin-eaten
            WhiteMeat: (237 * 16.96 + 271 * 13.89) / (16.96 + 13.89) * 10,  # weighted average for chicken and pork
            Milk: 650,  # https://www.dudhsagardairy.coop/health-nutrition/nutritional-facts/#:~:text=The%20calorie%2Fenergy%20content%20of,fat)%20provides%2035kcals%20%2F100ml.
            Eggs: 1470,  # https://www.fatsecret.com/calories-nutrition/usda/egg-(whole)?portionid=56523&portionamount=100.000
            Rice: 1350,  # https://www.fatsecret.com/calories-nutrition/generic/rice-cooked?portionid=53182&portionamount=1000.000
            Maize: 960,  # https://www.healthline.com/nutrition/foods/corn#:~:text=Here%20are%20the%20nutrition%20facts,Calories%3A%2096
            Cereals: 3670,  # https://www.fatsecret.com/calories-nutrition/generic/cereal?portionid=53258&portionamount=100.000
            # 200 for vegetables https://www.fatsecret.co.in/calories-nutrition/generic/raw-vegetable?portionid=54903&portionamount=100.000&frc=True#:~:text=Nutritional%20Summary%3A&text=There%20are%2020%20calories%20in,%25%20carbs%2C%2016%25%20prot.
            # 580 for fruits  https://www.fatsecret.co.in/calories-nutrition/generic/fruit?portionid=54046&portionamount=100.000&frc=True#:~:text=Nutritional%20Summary%3A&text=There%20are%2058%20calories%20in%20100%20grams%20of%20Fruit.
            FruitsAndVegetables: (580 * 86.40 + 147.04 * 200) / (86.40 + 147.04),
            Fish: 840,  # https://www.fatsecret.com/calories-nutrition/generic/fish-raw?portionid=50616&portionamount=100.000
            SugarCane: 3750,  # https://www.terrafreshfoods.com/products/sugar-cane#:~:text=in%20Latin%20America.-,Nutritional%20Value,and%20to%20increase%20our%20energy.
            OtherFood: 2000,  # assumed
        }
    }
    FoodTypeEnergyIntensityByProdUnitName = "food_type_energy_intensity_by_prod_unit"
    FoodTypeEnergyIntensityByProdUnitVar = {
        'type': 'dict', 'subtype_descriptor': {'dict': 'float'},
        "unit": "kWh/ton",
        "user_level": 3,
        "description": "kwh consumed per ton produced",
        "default": crop_calibration_data[FoodTypeEnergyIntensityByProdUnitName] if FoodTypeEnergyIntensityByProdUnitName in crop_calibration_data else None
    }

    FoodTypeCapitalEnergyIntensityName = "food_type_capital_energy_intensity"
    FoodTypeCapitalEnergyIntensityVar = {
        'type': 'dict', 'subtype_descriptor': {'dict': 'float'},
        "unit": "kWh/k$ of capital",
        "user_level": 3,
        "description": "kwh consumed per k$ of capital",
        "default": crop_calibration_data[FoodTypeCapitalEnergyIntensityName] if FoodTypeCapitalEnergyIntensityName in crop_calibration_data else None

    }

    FoodTypeLaborCostByProdUnitName = "food_type_labor_cost_by_prod_unit"
    FoodTypeLaborCostByProdUnitVar = {
        'type': 'dict', 'subtype_descriptor': {'dict': 'float'},
        "unit": "$/ton",
        "description": "Labor cost per ton of food produced",
        "user_level": 3,
        "default": crop_calibration_data[FoodTypeLaborCostByProdUnitName] if FoodTypeLaborCostByProdUnitName in crop_calibration_data else None
    }

    FoodTypeCapitalMaintenanceCostName = "food_type_capital_maintenance_cost"
    FoodTypeCapitalMaintenanceCostVar = {
        'type': 'dict', 'subtype_descriptor': {'dict': 'float'},
        "unit": "$/ton",
        "user_level": 3,
        "description": "Cost of capital maintenance",
        "default": crop_calibration_data[FoodTypeCapitalMaintenanceCostName] if FoodTypeCapitalMaintenanceCostName in crop_calibration_data else None
    }

    FoodTypeCapitalAmortizationCostName = "food_type_capital_amortization_cost"
    FoodTypeCapitalAmortizationCostVar = {
        'type': 'dict', 'subtype_descriptor': {'dict': 'float'},
        "unit": "$/ton",
        "user_level": 3,
        "description": "Cost of capital amortization",
        "default": crop_calibration_data[FoodTypeCapitalAmortizationCostName] if FoodTypeCapitalAmortizationCostName in crop_calibration_data else None
    }

    FoodTypeFeedingCostsName = "food_type_feeding_costs"
    FoodTypeFeedingCostsVar = {
        'type': 'dict', 'subtype_descriptor': {'dict': 'float'},
        "unit": "$/ton",
        "user_level": 3,
        "description": "Feeding costs for food type",
        "default": crop_calibration_data[FoodTypeFeedingCostsName] if FoodTypeFeedingCostsName in crop_calibration_data else None
    }

    FoodTypeFertilizationAndPesticidesCostsName = "food_type_fertilization_and_pesticides_costs"
    FoodTypeFertilizationAndPesticidesCostsVar = {
        'type': 'dict', 'subtype_descriptor': {'dict': 'float'},
        "unit": "$/ton",
        "user_level": 3,
        "description": "Fertilization and pesticides costs for food type",
        "default": crop_calibration_data[FoodTypeFertilizationAndPesticidesCostsName] if FoodTypeFertilizationAndPesticidesCostsName in crop_calibration_data else None
    }

    FoodTypeLandUseByProdUnitName = "food_type_prod_unit_land_use"
    FoodTypeLandUseByProdUnitVar = {
        'type': 'dict', 'subtype_descriptor': {'dict': 'float'},
        "unit": "m²/kg produced",
        "user_level": 3,
        "description": "Land used by kg produced for each food type",
        # Sources:
        # [1]: https://capgemini.sharepoint.com/:x:/r/sites/SoSTradesCapgemini/Shared%20Documents/General/Development/WITNESS/Agriculture/Faostatfoodsupplykgandkcalpercapita.xlsx?d=w2b79154f7109433c86a28a585d9f6276&csf=1&web=1&e=OgMTTe
        # [2] : https://capgemini.sharepoint.com/:p:/r/sites/SoSTradesCapgemini/_layouts/15/Doc.aspx?sourcedoc=%7B24B3F100-A5AD-4CCA-8021-3A273C1E4D9E%7D&file=diet%20problem.pptx&action=edit&mobileredirect=true
        "default": crop_calibration_data[FoodTypeLandUseByProdUnitName] if FoodTypeLandUseByProdUnitName in crop_calibration_data else None
    }

    CropFoodLandUseName = "crop_for_food_land_use"
    CropFoodLandUseVar = {
        "var_name": CropFoodLandUseName,
        "type": "dataframe",
        "unit": "Gha",
        "description": "Land used by each food type for food energy production",
    }

    CropFoodNetGdpName = "crop_for_food_gdp"
    CropFoodGdpVar = {
        "var_name": CropFoodNetGdpName,
        "type": "dataframe",
        "unit": "T$",
        "user_level": 3,
        "description": "GDP of food selling",
    }

    CropEnergyNetGdpName = "crop_for_energy_gdp"
    CropEnergyGdpVar = {
        "var_name": CropEnergyNetGdpName,
        "type": "dataframe",
        "unit": "T$",
        "user_level": 3,
        "description": "GDP of crop for energy",
    }

    CropEnergyLandUseName = "crop_for_energy_land_use"
    CropEnergyLandUseVar = {
        "var_name": CropEnergyLandUseName,
        "type": "dataframe",
        "unit": "Gha",
        "user_level": 3,
        "description": "Land used by each food type for food energy production",
    }

    FoodTypeCapitalName = "food_type_capital_breakdown"
    FoodTypeCapitalVar = {
        "var_name": FoodTypeCapitalName,
        "type": "dataframe",
        "unit": "G$",
        "description": "Capital of each food type",
    }

    FoodTypeProductionName = "food_type_production"
    FoodTypeProductionVar = {
        "var_name": FoodTypeProductionName,
        "type": "dataframe",
        "unit": "Mt",
        "description": "Production of food type, before any waste is applied",
    }

    FoodTypeFoodEmissionsName = "food_type_{}_emissions_for_food"
    FoodTypeFoodEmissionsVar = {
        "type": "dataframe",
        "unit": "Gt",
        "description": "Food type {} emissions by food type for food production",
    }

    FoodTypeFoodGWPEmissionsName = "food_type_gwp_emissions_for_food"
    FoodTypeFoodGWPEmissionsVar = {
        "type": "dataframe",
        "unit": "GtCO2Eq",
        "description": "Food type global warming potential (100-year scale) emissions by food type for food production",
    }

    FoodTypeEnergyEmissionsName = "food_type_{}_emissions_for_energy"
    FoodTypeEnergyEmissionsVar = {
        "type": "dataframe",
        "unit": "Gt",
        "description": "Food type {} emissions by food type for energy production",
    }

    FoodEmissionsName = "food_emissions"
    FoodEmissionsVar = {
        "var_name": FoodEmissionsName,
        "visibility": "Shared",
        "namespace": NS_AGRI,
        "type": "dataframe",
        "unit": "Gt",
        "user_level": 3,
        AutodifferentiedDisc.GRADIENTS: True,
        "description": "Emissions of food production in crop model, by GHG",
        "dataframe_descriptor": {
            Years: ("int", [1900, YearEndDefault], False),
            CO2: ("float", None, True),
            CH4: ("float", None, True),
            N2O: ("float", None, True),
        },
    }

    CropEnergyEmissionsName = f"{Crop}.energy_emissions"
    CropEnergyEmissionsVar = {
        "type": "dataframe",
        "visibility": "Shared",
        "namespace": NS_AGRI,
        AutodifferentiedDisc.GRADIENTS: True,
        "unit": "Gt",
        "user_level": 3,
        "description": "Crop for energy emissions for each GHG",
        "dataframe_descriptor": {
            Years: ("int", [1900, YearEndDefault], False),
            CO2: ("float", None, True),
            CH4: ("float", None, True),
            N2O: ("float", None, True),
        },
    }

    SubsectorsDict = {SectorAgriculture: [Crop, Forestry]}
    MDOSectorsLevel = {"visibility": "Shared", "default": 0, "namespace": NS_PUBLIC, "type": "int", "range": [0, 2], 'structuring': True}

    PriceDf = {
        "type": "dataframe",
        "visibility": "Shared",
        "namespace": NS_AGRI,
        AutodifferentiedDisc.GRADIENTS: True,
        "unit": "$/ton",
        "user_level": 2,
        "description": "Price",
        "dynamic_dataframe_columns": True,
    }
    GHGEnergyEmissionsDfValue = "ghg_energy_emissions_df"
    GHGEnergyEmissionsDf = {
        "type": "dataframe",
        "visibility": "Shared",
        "namespace": NS_ENERGY_MIX,
        AutodifferentiedDisc.GRADIENTS: True,
        "unit": "Gt",
        "user_level": 2,
        "description": "Emissions of the energy sector",
        'dataframe_descriptor': {
            Years: ('float', None, False),
            CO2: ('float', None, False),
            N2O: ('float', None, False),
            CH4: ('float', None, False), }
    }

    GHGIntensityEnergies = {
        "type": "dataframe",
        "visibility": "Shared",
        "namespace": NS_ENERGY_MIX,
        AutodifferentiedDisc.GRADIENTS: True,
        "unit": "Mt/TWh",
        "user_level": 2,
        "description": 'emissions intensity at scope 1 level for each energy for a given GHG',
        "dynamic_dataframe_columns": True,
    }


    CCUS_CO2EmissionsDfValue = "CCUS_co2_emissions_df"
    CCUS_CO2EmissionsDf = {
        "type": "dataframe",
        "visibility": "Shared",
        "namespace": NS_CCS,
        AutodifferentiedDisc.GRADIENTS: True,
        "unit": "Gt",
        "user_level": 2,
        "description": "Total CO2 captured and stored by CCUS sector",
        'dataframe_descriptor': {
            Years: ('float', None, False),
            CO2: ('float', None, False),}
    }



    CCUSPriceValue = "ccus_price"
    CCUSPrice = {
        "type": "dataframe",
        AutodifferentiedDisc.GRADIENTS: True,
        "visibility": "Shared",
        "namespace": NS_CCS,
        "unit": "$/tCO2",
        "user_level": 2,
        "description": "Price of CCUS sector for capturing and storing one ton of CO2",
        'dataframe_descriptor': {
            Years: ('float', None, False),
            "Price": ('float', None, False), }
    }

    EnergyMixRawProductionValue = 'energy_production_brut'
    EnergyMixRawProduction = {
        "type": "dataframe",
        "unit": "PWh",
        "user_level": 2,
        "description": "Raw production of each energy within the energy sector",
        "dynamic_dataframe_columns": True,
    }
    EnergyMixEnergiesDemandsDfValue = 'energy_mix_energies_demands_df'
    EnergyMixEnergiesDemandsDf = {
        "type": "dataframe",
        "unit": "TWh",
        "user_level": 2,
        "description": "Demands for each energy within the Energy sector",
        "dynamic_dataframe_columns": True,
    }

    EnergyMixNetProductionsDfValue = "energy_mix_net_production"
    EnergyMixNetProductionsDf = {
        "type": "dataframe",
        AutodifferentiedDisc.GRADIENTS: True,
        "visibility": "Shared",
        "namespace": NS_WITNESS,
        "unit": "PWh",
        "user_level": 2,
        "description": "Net energies production from Energy mix",
        "dynamic_dataframe_columns": True,
    }

    EnergyMixEnergiesConsumptionDfValue = 'energy_mix_energies_consumption_df'
    EnergyMixEnergiesConsumptionDf = {
        "type": "dataframe",
        "unit": "PWh",
        "user_level": 2,
        "description": "Consumptions each energy within the Energy sector",
        "dynamic_dataframe_columns": True,
    }

    EnergyMixCCSDemandsDfValue = 'energy_mix_ccs_demands_df'
    EnergyMixCCSDemandsDf = {
        "type": "dataframe",
        AutodifferentiedDisc.GRADIENTS: True,
        "unit": "Gt",
        "visibility": "Shared",
        "namespace": NS_ENERGY_MIX,
        "user_level": 2,
        "description": "Demands for ccs within the Energy sector",
        "dynamic_dataframe_columns": True,
    }

    EnergyMixCCSConsumptionDfValue = 'energy_mix_ccs_consumption_df'
    EnergyMixCCSConsumptionDf = {
        "type": "dataframe",
        "unit": "Gt",
        AutodifferentiedDisc.GRADIENTS: True,
        "visibility": "Shared",
        "namespace": NS_ENERGY_MIX,
        "user_level": 2,
        "description": "Consumption of ccs within the Energy sector",
        "dynamic_dataframe_columns": True,
    }
    EnergyMarketRatioAvailabilitiesValue = "energy_market_demand_ratios"
    EnergyMarketRatioAvailabilities = {
        "type": "dataframe",
        AutodifferentiedDisc.GRADIENTS: True,
        "unit": "%",
        "visibility": "Shared",
        "namespace": NS_WITNESS,
        "description": "ratios of availability of energy usage between economy, ccus, househould consumption",
        "dynamic_dataframe_columns": True,
    }

    EnergyMarketDemandsDf = {
        "type": "dataframe",
        "unit": "PWh",
        "description": "Total demands of each energie",
        "dynamic_dataframe_columns": True,
    }


    @staticmethod
    def get_dynamic_variable(variable: dict):
        """to be used with dynamic inputs/outputs"""
        return deepcopy(variable)

    @staticmethod
    def delete_namespace(variable: dict):
        # todo : doesnt work
        """delete the namespace of variable"""
        out = deepcopy(variable)
        try:
            del out["namespace"]
        except KeyError:
            pass
        return out

    @staticmethod
    def set_namespace(variable: dict, namespace: str):
        # todo : doesnt work
        """set the namespace for a variable"""
        out = deepcopy(variable)
        out["namespace"] = namespace
        return out

    @staticmethod
    def get_random_dataframe(years, df_variable, min_val: float = 0.0, max_val: float = 100.0):
        out = {}
        for key in df_variable["dataframe_descriptor"].keys():
            if key == GlossaryCore.Years:
                out[key] = years
            else:
                out[key] = np.random.uniform(min_val, max_val)
        return pd.DataFrame(out)

    @staticmethod
    def get_random_dataframe_columns(years, columns: list[str], min_val: float = 0.0, max_val: float = 100.0):
        out = {GlossaryCore.Years: years}
        for key in columns:
            out[key] = np.random.uniform(min_val, max_val)
        return pd.DataFrame(out)

    @classmethod
    def get_deduced_sector(cls) -> str:
        return list(set(cls.SectorsPossibleValues).difference(set(cls.SectorsValueOptim)))[0]

    @classmethod
    def get_subsector_production_df(cls, subsector_name: str, sector_namespace: str):
        subsector_production_df = cls.get_dynamic_variable(GlossaryCore.SubsectorProductionDf)
        subsector_production_df["namespace"] = sector_namespace
        subsector_production_df["description"] = f"Economical output data for sub-sector {subsector_name}"

        return subsector_production_df

    @classmethod
    def get_subsector_damage_df(cls, subsector_name: str, sector_namespace: str):
        subsector_production_df = cls.get_dynamic_variable(GlossaryCore.SubsectorDamagesDf)
        subsector_production_df["namespace"] = sector_namespace
        subsector_production_df["description"] = f"Economical damages data for sub-sector {subsector_name}"

        return subsector_production_df

    @classmethod
    def get_subsector_variable(cls, var_descr: dict, subsector_name: str, sector_namespace: str):
        var_descr_copy = deepcopy(var_descr)
        var_descr_copy["visibility"] = "Shared"
        var_descr_copy[AutodifferentiedDisc.GRADIENTS] = True
        var_descr_copy["namespace"] = sector_namespace
        if 'description' in var_descr_copy:
            var_descr_copy["description"] = var_descr_copy["description"].format(subsector_name)

        return var_descr_copy<|MERGE_RESOLUTION|>--- conflicted
+++ resolved
@@ -55,9 +55,9 @@
     # PWh = 1e3 TWh
     # 1 TWh  = 1e9 kWh = 1e12 Wh
 
-<<<<<<< HEAD
     Macroeconomics = "Macroeconomics"
     conversion_dict = {"G$":{"G$": 1, 'T$': 1e-3},
+                       "T$":{"G$": 1e3, 'T$': 1},
                        'Mt':{'Mt':1 , 'Gt': 1e-3},
                        'Gt':{'Gt':1 , 'Mt': 1e3},
                        'MWh':{'MWh': 1, 'GWh': 1e-3, 'TWh': 1e-6, 'PWh': 1e-9},
@@ -66,12 +66,6 @@
                        'PWh':{'PWh': 1, 'TWh': 1e3},
                        'Gha':{'Gha': 1}
                        }
-=======
-    conversion_dict = {"G$": {"G$": 1, 'T$': 1e-3},
-                       "T$": {"T$": 1, 'G$': 1e3},
-                       'Mt': {'Mt': 1, 'Gt': 1e-3},
-                       'm²': {'ha': 1e-4}}
->>>>>>> 4d1661ed
     NB_POLES_COARSE: int = 7  # number of poles in witness coarse
     NB_POLES_SECTORS_DVAR = 8
     NB_POLES_UTILIZATION_RATIO = 10  # number of poles for bspline design variables utilization ratio
