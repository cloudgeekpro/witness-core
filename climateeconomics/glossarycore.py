--- conflicted
+++ resolved
@@ -1243,11 +1243,7 @@
     TargetProductionConstraintRefValue = get_ref_var_name(TargetProductionConstraintValue)
     TargetProductionConstraintRef = get_ref_variable(var_name=TargetProductionConstraintRefValue,
                                                      unit="TWh",
-<<<<<<< HEAD
-                                                     default_value=100000)
-=======
-                                                     default_value=100. * 1e3)
->>>>>>> 36a9c0e4
+                                                     default_value=1e5)
 
     CheckRangeBeforeRunBool = {
         "var_name": CheckRangeBeforeRunBoolName,
