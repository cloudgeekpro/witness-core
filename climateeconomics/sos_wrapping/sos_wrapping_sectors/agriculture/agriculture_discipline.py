'''
Copyright 2022 Airbus SAS
Modifications on 2023/06/14-2023/11/03 Copyright 2025 Capgemini

Licensed under the Apache License, Version 2.0 (the "License");
you may not use this file except in compliance with the License.
You may obtain a copy of the License at

    http://www.apache.org/licenses/LICENSE-2.0

Unless required by applicable law or agreed to in writing, software
distributed under the License is distributed on an "AS IS" BASIS,
WITHOUT WARRANTIES OR CONDITIONS OF ANY KIND, either express or implied.
See the License for the specific language governing permissions and
limitations under the License.
'''
import logging
from copy import deepcopy

from sostrades_core.tools.post_processing.charts.chart_filter import ChartFilter
from sostrades_core.tools.post_processing.charts.two_axes_instanciated_chart import (
    InstanciatedSeries,
    TwoAxesInstanciatedChart,
)
from sostrades_optimization_plugins.models.autodifferentiated_discipline import (
    AutodifferentiedDisc,
)

from climateeconomics.core.core_sectorization.agriculture_model import AgricultureModel
from climateeconomics.glossarycore import GlossaryCore


class AgricultureSectorDiscipline(AutodifferentiedDisc):
    """Agriculture sector for witness sectorized version"""
    _ontology_data = {
        'label': 'Agriculture sector model for WITNESS Sectorized version',
        'type': 'Research',
        'source': 'SoSTrades Project',
        'validated': '',
        'validated_by': 'SoSTrades Project',
        'last_modification_date': '',
        'category': '',
        'definition': 'compute food production',
        'icon': "fa-solid fa-tractor",
        'version': '',
    }

    sector_name = AgricultureModel.name

    DESC_IN = {
        GlossaryCore.YearStart: {'type': 'int', 'default': GlossaryCore.YearStartDefault, 'structuring': True,'unit': GlossaryCore.Years, 'visibility': 'Shared', 'namespace': 'ns_public', 'range': [1950, 2080]},
        GlossaryCore.YearEnd: GlossaryCore.get_dynamic_variable(GlossaryCore.YearEndVar),
        "mdo_sectors_invest_level": GlossaryCore.MDOSectorsLevel,

        # Emissions inputs
        GlossaryCore.FoodEmissionsName: GlossaryCore.FoodEmissionsVar,
        GlossaryCore.CropEnergyEmissionsName: GlossaryCore.CropEnergyEmissionsVar,

        f'{GlossaryCore.Forestry}.CO2_land_emission_df': {'type': 'dataframe', 'unit': 'GtCO2', 'visibility': "Shared", 'namespace': GlossaryCore.NS_AGRI, AutodifferentiedDisc.GRADIENTS: True},

    }

    for sub_sector in AgricultureModel.sub_sectors:
        for commun_variable_name, commun_variable_descr, _, _ in AgricultureModel.sub_sector_commun_variables:
            DESC_IN.update({
                f"{sub_sector}.{commun_variable_name}": GlossaryCore.get_subsector_variable(
                    subsector_name=sub_sector, sector_namespace=GlossaryCore.NS_AGRI, var_descr=commun_variable_descr),
            })

    DESC_OUT = {
        GlossaryCore.insertGHGAgriLandEmissions.format(GlossaryCore.CO2): {'type': 'dataframe', 'unit': 'GtCO2', 'visibility': "Shared", 'namespace': GlossaryCore.NS_WITNESS,
                                                                           'dataframe_descriptor': {
                                                                               GlossaryCore.Years: ('float', None, False),
                                                                               GlossaryCore.Forestry: ('float', None, False),
                                                                               'Crop': ('float', None, False)}},
        GlossaryCore.insertGHGAgriLandEmissions.format(GlossaryCore.CH4): {'type': 'dataframe', 'unit': 'GtCH4', 'visibility': "Shared", 'namespace': GlossaryCore.NS_WITNESS,
                                                                           'dataframe_descriptor': {
                                                                               GlossaryCore.Years: ('float', None, False),
                                                                               'Crop': ('float', None, False), }},
        GlossaryCore.insertGHGAgriLandEmissions.format(GlossaryCore.N2O): {'type': 'dataframe', 'unit': 'GtN2O', 'visibility': "Shared", 'namespace': GlossaryCore.NS_WITNESS,
                                                                           'dataframe_descriptor': {
                                                                               GlossaryCore.Years: ('float', None, False),
                                                                               },}
    }
    for commun_variable_name, commun_variable_descr, _ , _ in AgricultureModel.sub_sector_commun_variables:
        var_descr = deepcopy(commun_variable_descr)
        var_descr["namespace"] = GlossaryCore.NS_SECTORS
        DESC_OUT.update({f"{sector_name}.{commun_variable_name}": var_descr})

    def __init__(self, sos_name, logger: logging.Logger):
        super().__init__(sos_name, logger)
        self.model = AgricultureModel()

    def add_additionnal_dynamic_variables(self):
        return {}, {}
    def setup_sos_disciplines(self):  # type: (...) -> None
        dynamic_inputs = {}
        dynamic_outputs = {}

        damage_detailed = GlossaryCore.get_dynamic_variable(GlossaryCore.DamageDetailedDf)
        damage_detailed.update({self.NAMESPACE: GlossaryCore.NS_SECTORS})
        dynamic_outputs[f"{self.sector_name}.{GlossaryCore.DamageDetailedDfValue}"] = damage_detailed

        if "mdo_sectors_invest_level" in self.get_data_in():
            mdo_sectors_invest_level = self.get_sosdisc_inputs("mdo_sectors_invest_level")
            if mdo_sectors_invest_level is not None:
                if mdo_sectors_invest_level == 0:
                    # then we compute invest in subs sector as sub-sector-invest = Net outpput * Share invest sector * Share invest sub sector * Shares invests inside Sub sector
                    # and we go bottom-up until Macroeconomics
                    for sub_sector in AgricultureModel.sub_sectors:
                        dynamic_inputs[f'{self.sector_name}.{sub_sector}.{GlossaryCore.InvestmentDfValue}'] =\
                            GlossaryCore.get_dynamic_variable(GlossaryCore.InvestmentDf)
                    dynamic_outputs[f'{self.sector_name}.{GlossaryCore.InvestmentDfValue}'] = GlossaryCore.get_dynamic_variable(GlossaryCore.InvestmentDf)
                elif mdo_sectors_invest_level == 2:
                    # then invests in subsectors are in G$
                    dynamic_inputs[f'{self.sector_name}.{self.subsector_name}.{GlossaryCore.InvestmentDetailsDfValue}'] = GlossaryCore.get_dynamic_variable(
                        GlossaryCore.SubSectorInvestDf)
                else:
                    raise NotImplementedError('')
        di, do = self.add_additionnal_dynamic_variables()
        di.update(dynamic_inputs)
        do.update(dynamic_outputs)
        self.add_inputs(di)
        self.add_outputs(do)

    def get_chart_filter_list(self):
        chart_list = ['Emissions',
                      'Economical output',
                      'Capital',
                      "Economical damages",
                      "Biomass dry price",
                      'Biomass dry production']
        return [ChartFilter("Charts", chart_list, chart_list, "charts"),]

    def get_post_processing_list(self, filters=None):
        instanciated_charts = []
        charts = []
        selected_food_types = []
        if filters is not None:
            for chart_filter in filters:
                if chart_filter.filter_key == 'charts':
                    charts = chart_filter.selected_values
        food_emissions_df = self.get_sosdisc_inputs(GlossaryCore.FoodEmissionsName)
        years = food_emissions_df[GlossaryCore.Years]
        if "Emissions" in charts:
            agri_emissions = self.get_sosdisc_outputs(GlossaryCore.insertGHGAgriLandEmissions.format(GlossaryCore.CO2))
            new_chart = TwoAxesInstanciatedChart(GlossaryCore.Years, GlossaryCore.FoodEmissionsVar["unit"],
<<<<<<< HEAD
                                                 stacked_bar=True, chart_name="CO2 Emissions of Agriculture sector",
                                                 y_min_zero=True)
            new_series = InstanciatedSeries(years, agri_emissions[GlossaryCore.Forestry], "Forestry", 'bar', True)
=======
                                                 stacked_bar=True, chart_name="CO2 Emissions of Agriculture sector")
            new_series = InstanciatedSeries(years, food_emissions_df[GlossaryCore.CO2], "Crop for food production", 'bar', True)
>>>>>>> 4d1661ed
            new_chart.add_series(new_series)
            new_series = InstanciatedSeries(years, agri_emissions[GlossaryCore.Crop], "Crop", 'bar', True)
            new_chart.add_series(new_series)


            new_chart.post_processing_section_name = "GHG Emissions"
            new_chart.annotation_upper_left = {"Note": "does not include Crop for energy emissions (they are associated to energy sector emissions)"}
            instanciated_charts.append(new_chart)

        if "Emissions" in charts:
            for ghg in [GlossaryCore.CH4, GlossaryCore.N2O]:
                # CH4 chart:
                agri_emissions = self.get_sosdisc_outputs(
                    GlossaryCore.insertGHGAgriLandEmissions.format(ghg))
                new_chart = TwoAxesInstanciatedChart(GlossaryCore.Years, GlossaryCore.FoodEmissionsVar["unit"],
<<<<<<< HEAD
                                                     stacked_bar=True, chart_name=f"{ghg} Emissions of Agriculture sector",
                                                     y_min_zero=True)

                for subsector in AgricultureModel.sub_sectors:
                    if subsector in agri_emissions:
                        new_series = InstanciatedSeries(years, agri_emissions[subsector], subsector.capitalize(), 'bar', True)
                        new_chart.add_series(new_series)
=======
                                                     stacked_bar=True, chart_name=f"{ghg} Emissions of Agriculture sector")
                new_series = InstanciatedSeries(years, food_emissions_df[ghg], "Crop for food production",
                                                'bar', True)
                new_chart.add_series(new_series)
                new_series = InstanciatedSeries(years, agri_emissions, "Total", 'lines', True)
                new_chart.add_series(new_series)
>>>>>>> 4d1661ed

                new_chart.post_processing_section_name = "GHG Emissions"
                new_chart.annotation_upper_left = {
                    "Note": "does not include Crop for energy emissions (they are associated to energy sector emissions)"}
                instanciated_charts.append(new_chart)

        if "Economical output" in charts:
            # Output net of damages
            new_chart = TwoAxesInstanciatedChart(GlossaryCore.Years, GlossaryCore.SectorProductionDf["unit"],
                                                 stacked_bar=True, chart_name="Output net of damage for Agriculture sector",)
            for subsector in AgricultureModel.sub_sectors:
                conversion_factor = GlossaryCore.conversion_dict[GlossaryCore.SubsectorProductionDf["unit"]][GlossaryCore.SectorProductionDf["unit"]]
                subsector_data = self.get_sosdisc_inputs(f"{subsector}.{GlossaryCore.ProductionDfValue}")[GlossaryCore.OutputNetOfDamage] * conversion_factor
                new_series = InstanciatedSeries(years, subsector_data, subsector, 'bar', True)
                new_chart.add_series(new_series)

            sector_data = self.get_sosdisc_outputs(f"{self.sector_name}.{GlossaryCore.ProductionDfValue}")[GlossaryCore.OutputNetOfDamage]

            new_series = InstanciatedSeries(years, sector_data, "Total", 'lines', True)
            new_chart.add_series(new_series)

            new_chart.post_processing_section_name = "Economical data"
            instanciated_charts.append(new_chart)

        if "Economical damages" in charts:
            # Damages
            new_chart = TwoAxesInstanciatedChart(GlossaryCore.Years, GlossaryCore.SectorProductionDf["unit"],
                                                 stacked_bar=True, chart_name="Economical damages for Agriculture sector",)
            for subsector in AgricultureModel.sub_sectors:
                conversion_factor = GlossaryCore.conversion_dict[GlossaryCore.SubsectorDamagesDf["unit"]][GlossaryCore.DamageDf["unit"]]
                subsector_data = self.get_sosdisc_inputs(f"{subsector}.{GlossaryCore.DamageDfValue}")[GlossaryCore.Damages] * conversion_factor
                new_series = InstanciatedSeries(years, subsector_data, subsector, 'bar', True)
                new_chart.add_series(new_series)

            sector_data = self.get_sosdisc_outputs(f"{self.sector_name}.{GlossaryCore.DamageDfValue}")[GlossaryCore.Damages]

            new_series = InstanciatedSeries(years, sector_data, "Total", 'lines', True)
            new_chart.add_series(new_series)

            new_chart.post_processing_section_name = "Economical data"
            instanciated_charts.append(new_chart)

        if "Biomass dry production" in charts:
            new_chart = TwoAxesInstanciatedChart(GlossaryCore.Years, GlossaryCore.FoodEmissionsVar["unit"],
                                                 stacked_bar=True,
                                                 chart_name="Biomass dry production of Agriculture sector")
            for subsector in AgricultureModel.sub_sectors:
                conversion_factor = GlossaryCore.conversion_dict[GlossaryCore.ProdForStreamVar["unit"]][GlossaryCore.ProdForStreamVar["unit"]]
                subsector_data = self.get_sosdisc_inputs(f"{subsector}.{GlossaryCore.ProdForStreamName.format('biomass_dry')}")["Total"] * conversion_factor
                new_series = InstanciatedSeries(years, subsector_data, subsector, 'bar', True)
                new_chart.add_series(new_series)

            sector_data = self.get_sosdisc_outputs(f"{self.sector_name}.{GlossaryCore.ProdForStreamName.format('biomass_dry')}")["Total"]

            new_series = InstanciatedSeries(years, sector_data, "Total", 'lines', True)
            new_chart.add_series(new_series)

            new_chart.post_processing_section_name = "Biomass dry"
            instanciated_charts.append(new_chart)

        if "Biomass dry price" in charts:
            new_chart = TwoAxesInstanciatedChart(GlossaryCore.Years, GlossaryCore.PriceDf["unit"],
                                                 stacked_bar=True,
                                                 chart_name="Biomass dry price", y_min_zero=True)
            for subsector in AgricultureModel.sub_sectors:
                subsector_data = self.get_sosdisc_inputs(f"{subsector}.biomass_dry_price")[subsector]
                new_series = InstanciatedSeries(years, subsector_data, subsector, 'lines', True)
                new_chart.add_series(new_series)

            sector_data = self.get_sosdisc_outputs(f"{self.sector_name}.biomass_dry_price")[GlossaryCore.biomass_dry]

            new_series = InstanciatedSeries(years, sector_data, "Total", 'lines', True)
            new_chart.add_series(new_series)

            new_chart.post_processing_section_name = "Biomass dry"
            instanciated_charts.append(new_chart)

        if "Capital" in charts:
            new_chart = TwoAxesInstanciatedChart(GlossaryCore.Years, GlossaryCore.SectorCapitalDf["unit"],
                                                 stacked_bar=True, chart_name="Capital stock of Agriculture sector")
            for subsector in AgricultureModel.sub_sectors:
                conversion_factor = GlossaryCore.conversion_dict[GlossaryCore.SubsectorCapitalDf["unit"]][GlossaryCore.SectorCapitalDf["unit"]]
                subsector_data = self.get_sosdisc_inputs(f"{subsector}.{GlossaryCore.CapitalDfValue}")[GlossaryCore.Capital] * conversion_factor
                new_series = InstanciatedSeries(years, subsector_data, subsector, 'bar', True)
                new_chart.add_series(new_series)

            sector_data = self.get_sosdisc_outputs(f"{self.sector_name}.{GlossaryCore.CapitalDfValue}")[GlossaryCore.Capital]

            new_series = InstanciatedSeries(years, sector_data, "Total", 'lines', True)
            new_chart.add_series(new_series)

            new_chart.post_processing_section_name = "Capital"
            instanciated_charts.append(new_chart)


        return instanciated_charts

<|MERGE_RESOLUTION|>--- conflicted
+++ resolved
@@ -145,14 +145,9 @@
         if "Emissions" in charts:
             agri_emissions = self.get_sosdisc_outputs(GlossaryCore.insertGHGAgriLandEmissions.format(GlossaryCore.CO2))
             new_chart = TwoAxesInstanciatedChart(GlossaryCore.Years, GlossaryCore.FoodEmissionsVar["unit"],
-<<<<<<< HEAD
                                                  stacked_bar=True, chart_name="CO2 Emissions of Agriculture sector",
                                                  y_min_zero=True)
             new_series = InstanciatedSeries(years, agri_emissions[GlossaryCore.Forestry], "Forestry", 'bar', True)
-=======
-                                                 stacked_bar=True, chart_name="CO2 Emissions of Agriculture sector")
-            new_series = InstanciatedSeries(years, food_emissions_df[GlossaryCore.CO2], "Crop for food production", 'bar', True)
->>>>>>> 4d1661ed
             new_chart.add_series(new_series)
             new_series = InstanciatedSeries(years, agri_emissions[GlossaryCore.Crop], "Crop", 'bar', True)
             new_chart.add_series(new_series)
@@ -168,7 +163,6 @@
                 agri_emissions = self.get_sosdisc_outputs(
                     GlossaryCore.insertGHGAgriLandEmissions.format(ghg))
                 new_chart = TwoAxesInstanciatedChart(GlossaryCore.Years, GlossaryCore.FoodEmissionsVar["unit"],
-<<<<<<< HEAD
                                                      stacked_bar=True, chart_name=f"{ghg} Emissions of Agriculture sector",
                                                      y_min_zero=True)
 
@@ -176,14 +170,6 @@
                     if subsector in agri_emissions:
                         new_series = InstanciatedSeries(years, agri_emissions[subsector], subsector.capitalize(), 'bar', True)
                         new_chart.add_series(new_series)
-=======
-                                                     stacked_bar=True, chart_name=f"{ghg} Emissions of Agriculture sector")
-                new_series = InstanciatedSeries(years, food_emissions_df[ghg], "Crop for food production",
-                                                'bar', True)
-                new_chart.add_series(new_series)
-                new_series = InstanciatedSeries(years, agri_emissions, "Total", 'lines', True)
-                new_chart.add_series(new_series)
->>>>>>> 4d1661ed
 
                 new_chart.post_processing_section_name = "GHG Emissions"
                 new_chart.annotation_upper_left = {
