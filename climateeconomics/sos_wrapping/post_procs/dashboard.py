--- conflicted
+++ resolved
@@ -298,11 +298,7 @@
         ))
 
         new_chart = InstantiatedPlotlyNativeChart(fig=new_chart, chart_name=chart_name)
-<<<<<<< HEAD
-        #new_chart.to_plotly().show()
-=======
         new_chart.to_plotly().show()
->>>>>>> 5dc33494
         instanciated_charts.append(new_chart)
 
     return instanciated_charts
