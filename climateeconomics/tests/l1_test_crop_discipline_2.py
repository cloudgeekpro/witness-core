--- conflicted
+++ resolved
@@ -31,19 +31,10 @@
         Initialize third data needed for testing
         '''
         self.name = 'Test'
-<<<<<<< HEAD
         self.override_dump_jacobian = False
         self.show_graphs = False
         self.jacobian_test = False
         self.pickle_directory = dirname(__file__)
-=======
-        self.model_name = 'Agriculture.Crop'
-        self.override_dump_jacobian = False
-        self.show_graphs = True
-        self.jacobian_test = False
-        self.pickle_directory = dirname(__file__)
-
->>>>>>> 4d1661ed
         self.year_start = 2021
         self.year_end = GlossaryCore.YearEndDefaultTest
         self.years = np.arange(self.year_start, self.year_end + 1, 1)
@@ -75,11 +66,7 @@
 
         self.energy_market_ratios = pd.DataFrame({
             GlossaryCore.Years: self.years,
-<<<<<<< HEAD
             "Total": 100.
-=======
-            GlossaryCore.TotalProductionValue: np.linspace(2591. /1000, 2591. /1000 * 1000, year_range),  # PWh, 2020 value
->>>>>>> 4d1661ed
         })
 
         self.energy_mean_price = pd.DataFrame({
@@ -115,30 +102,5 @@
         '''
         Check discipline setup and run
         '''
-<<<<<<< HEAD
         self.model_name = 'Agriculture.Crop'
-        self.mod_path = 'climateeconomics.sos_wrapping.sos_wrapping_agriculture.crop.crop_disc.CropDiscipline'
-=======
-        self.mod_path = 'climateeconomics.sos_wrapping.sos_wrapping_agriculture.crop_2.crop_disc_2.CropDiscipline'
-
-    def test_crop_discipline_2_mda_mode(self):
-        '''
-        Check discipline setup and run
-        '''
-        self.mod_path = 'climateeconomics.sos_wrapping.sos_wrapping_agriculture.crop_2.crop_disc_2.CropDiscipline'
-        economics_df = pd.DataFrame({GlossaryCore.Years: self.years, GlossaryCore.OutputNetOfDamage: 136., GlossaryCore.GrossOutput: 0.})
-        share_sector_invest = pd.DataFrame({GlossaryCore.Years: self.years, GlossaryCore.SectorAgriculture: DatabaseWitnessCore.InvestAgriculturepercofgdpYearStart.value})
-        share_sub_sector_invest = pd.DataFrame({GlossaryCore.Years: self.years, GlossaryCore.Crop: 95.})
-        crop_share_invests = pd.DataFrame({
-            GlossaryCore.Years: self.years,  # 0.61 T$ (2020 value)
-            **{food_type: GlossaryCore.crop_calibration_data['invest_food_type_share_start'][food_type] for food_type in GlossaryCore.DefaultFoodTypesV2}
-        })
-        self.inputs_dicts = {
-            f'{self.name}.mdo_sectors_invest_level': 0,
-            f'{self.name}.{GlossaryCore.EconomicsDfValue}': economics_df,
-            f'{self.name}.{GlossaryCore.ShareSectorInvestmentDfValue}': share_sector_invest,
-            f'{self.name}.{GlossaryCore.SectorAgriculture}.{GlossaryCore.ShareSectorInvestmentDfValue}': share_sub_sector_invest,
-            f'{self.name}.{GlossaryCore.SectorAgriculture}.{GlossaryCore.SubShareSectorInvestDfValue}': share_sub_sector_invest,
-            f'{self.name}.{GlossaryCore.SectorAgriculture}.{GlossaryCore.Crop}.{GlossaryCore.SubShareSectorInvestDfValue}': crop_share_invests,
-        }
->>>>>>> 4d1661ed
+        self.mod_path = 'climateeconomics.sos_wrapping.sos_wrapping_agriculture.crop.crop_disc.CropDiscipline'