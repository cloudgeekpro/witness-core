'''
Copyright 2024 Capgemini
Modifications on 2023/06/21-2023/11/03 Copyright 2023 Capgemini

Licensed under the Apache License, Version 2.0 (the "License");
you may not use this file except in compliance with the License.
You may obtain a copy of the License at

    http://www.apache.org/licenses/LICENSE-2.0

Unless required by applicable law or agreed to in writing, software
distributed under the License is distributed on an "AS IS" BASIS,
WITHOUT WARRANTIES OR CONDITIONS OF ANY KIND, either express or implied.
See the License for the specific language governing permissions and
limitations under the License.
'''
from os.path import dirname

import numpy as np
import pandas as pd
from sostrades_core.execution_engine.execution_engine import ExecutionEngine
from sostrades_core.tests.core.abstract_jacobian_unit_test import (
    AbstractJacobianUnittest,
)

from climateeconomics.database import DatabaseWitnessCore
from climateeconomics.glossarycore import GlossaryCore
from climateeconomics.sos_wrapping.sos_wrapping_agriculture.crop_2.crop_disc_2 import (
    CropDiscipline,
)


class Crop2JacobianTestCase(AbstractJacobianUnittest):

    def analytic_grad_entry(self):
        return []


    def setUp(self):
        '''
        Initialize third data needed for testing
        '''
        self.name = 'Test'
        self.model_name = 'crop_food'

        self.year_start = 2021
        self.year_end = GlossaryCore.YearEndDefaultTest
        self.years = np.arange(self.year_start, self.year_end + 1, 1)
        year_range = self.year_end - self.year_start + 1

        self.crop_productivity_reduction = pd.DataFrame({
            GlossaryCore.Years: self.years,
            GlossaryCore.CropProductivityReductionName: np.linspace(0, 12, year_range),  # fake
        })

        self.damage_fraction = pd.DataFrame({
            GlossaryCore.Years: self.years,
            GlossaryCore.DamageFractionOutput: np.linspace(0 /100., 12 / 100., year_range), # 2020 value
        })

        self.investments_food_types = pd.DataFrame({
            GlossaryCore.Years: self.years,  # 0.61 T$ (2020 value)
            **{food_type: DatabaseWitnessCore.SectorAgricultureInvest2021.value * GlossaryCore.crop_calibration_data['invest_food_type_share_start'][food_type] / 100. * 1000. for food_type in GlossaryCore.DefaultFoodTypesV2}  # convert to G$
        })
        self.workforce_df = pd.DataFrame({
            GlossaryCore.Years: self.years,
            GlossaryCore.SectorAgriculture: np.linspace(935., 935. * 1.2, year_range),  # millions of people (2020 value)
        })
        population_2021 = 7_954_448_391
        self.population_df = pd.DataFrame({
            GlossaryCore.Years: self.years,
            GlossaryCore.PopulationValue: np.linspace(population_2021 / 1e6, 7870 * 1.2, year_range),  # millions of people (2021 value)
        })

        self.enegy_agri = pd.DataFrame({
            GlossaryCore.Years: self.years,
            GlossaryCore.TotalProductionValue: 2591. /1000.,  # PWh, 2020 value
        })

        inputs_dict = {
            f'{self.name}.{GlossaryCore.YearStart}': self.year_start,
            f'{self.name}.{GlossaryCore.YearEnd}': self.year_end,
            f'{self.name}.{GlossaryCore.CropProductivityReductionName}': self.crop_productivity_reduction,
            f'{self.name}.{GlossaryCore.WorkforceDfValue}': self.workforce_df,
            f'{self.name}.{GlossaryCore.PopulationDfValue}': self.population_df,
            f'{self.name}.{GlossaryCore.DamageFractionDfValue}': self.damage_fraction,
            f'{self.name}.{GlossaryCore.SectorAgriculture}.{GlossaryCore.EnergyProductionValue}': self.enegy_agri,
            f'{self.name}.{GlossaryCore.FoodTypesInvestName}': self.investments_food_types,
        }

        self.inputs_dict = inputs_dict

        self.ee = ExecutionEngine(self.name)
        ns_dict = {
            'ns_public': self.name,
            GlossaryCore.NS_WITNESS: self.name,
            GlossaryCore.NS_CROP: f'{self.name}',
            'ns_sectors': f'{self.name}',
        }

        self.ee.ns_manager.add_ns_def(ns_dict)

        mod_path = 'climateeconomics.sos_wrapping.sos_wrapping_agriculture.crop_2.crop_disc_2.CropDiscipline'
        builder = self.ee.factory.get_builder_from_module(self.model_name, mod_path)

        self.ee.factory.set_builders_to_coupling_builder(builder)

        self.ee.configure()
        self.ee.display_treeview_nodes()

        self.coupling_inputs = [
            f'{self.name}.{GlossaryCore.CropProductivityReductionName}',
            f'{self.name}.{GlossaryCore.WorkforceDfValue}',
            f'{self.name}.{GlossaryCore.PopulationDfValue}',
            f'{self.name}.{GlossaryCore.DamageFractionDfValue}',
            f'{self.name}.{GlossaryCore.SectorAgriculture}.{GlossaryCore.EnergyProductionValue}',
            f'{self.name}.{GlossaryCore.FoodTypesInvestName}',
        ]
        self.coupling_outputs = [
            f"{self.name}.{GlossaryCore.CropFoodLandUseName}",
            f"{self.name}.{GlossaryCore.CropFoodEmissionsName}",
            f"{self.name}.{GlossaryCore.CaloriesPerCapitaValue}",
            f"{self.name}.{self.model_name}.non_used_capital",
            f"{self.name}.{GlossaryCore.FoodTypeDeliveredToConsumersName}",
            f"{self.name}.{GlossaryCore.FoodTypeCapitalName}",
        ]
        self.coupling_outputs.extend(
            [f'{self.name}.{GlossaryCore.CropProdForEnergyName.format(stream)}' for stream in CropDiscipline.streams_energy_prod]
        )

    def test_crop_discipline_2(self):
        '''
        Check discipline setup and run
        '''
        self.ee.load_study_from_input_dict(self.inputs_dict)

        self.ee.execute()

        disc = self.ee.dm.get_disciplines_with_name(
            f'{self.name}.{self.model_name}')[0]
        filter = disc.get_chart_filter_list()
        graph_list = disc.get_post_processing_list(filter)
        for graph in graph_list:
            #graph.to_plotly().show()
            pass
<<<<<<< HEAD

        disc_techno = self.ee.root_process.proxy_disciplines[0].discipline_wrapp.discipline
=======
        #self.override_dump_jacobian = 1
        disc_techno = self.ee.root_process.proxy_disciplines[0].mdo_discipline_wrapp.mdo_discipline
>>>>>>> a12ae369
        self.check_jacobian(location=dirname(__file__), filename='jacobian_crop_discipline_2.pkl',
                            discipline=disc_techno, step=1e-15, derr_approx='complex_step', local_data=disc_techno.local_data,
                            inputs=self.coupling_inputs,
                            outputs=self.coupling_outputs)<|MERGE_RESOLUTION|>--- conflicted
+++ resolved
@@ -143,13 +143,8 @@
         for graph in graph_list:
             #graph.to_plotly().show()
             pass
-<<<<<<< HEAD
 
-        disc_techno = self.ee.root_process.proxy_disciplines[0].discipline_wrapp.discipline
-=======
         #self.override_dump_jacobian = 1
-        disc_techno = self.ee.root_process.proxy_disciplines[0].mdo_discipline_wrapp.mdo_discipline
->>>>>>> a12ae369
         self.check_jacobian(location=dirname(__file__), filename='jacobian_crop_discipline_2.pkl',
                             discipline=disc_techno, step=1e-15, derr_approx='complex_step', local_data=disc_techno.local_data,
                             inputs=self.coupling_inputs,
