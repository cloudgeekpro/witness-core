--- conflicted
+++ resolved
@@ -98,7 +98,6 @@
         # loop over all disciplines
 
         coupling_disc = self.ee.root_process.proxy_disciplines[0]
-        coupling_disc_gemseo = coupling_disc.mdo_discipline_wrapp.mdo_discipline.disciplines[0]
 
         outputs = [self.ee.dm.get_all_namespaces_from_var_name('negative_welfare_objective')[0],
                    self.ee.dm.get_all_namespaces_from_var_name('emax_enet_constraint')[0],
@@ -116,11 +115,7 @@
         AbstractJacobianUnittest.DUMP_JACOBIAN = True
         self.check_jacobian(location=dirname(__file__), filename=pkl_name,
                             discipline=coupling_disc.mdo_discipline_wrapp.mdo_discipline,
-<<<<<<< HEAD
-                            step=1.0e-5, derr_approx='finite_differences', threshold=1e-5,
-=======
                             step=1.0e-4, derr_approx='finite_differences', threshold=1e-15,
->>>>>>> dcc6f40b
                             local_data=coupling_disc.mdo_discipline_wrapp.mdo_discipline.local_data,
                             inputs=inputs,
                             outputs=outputs)