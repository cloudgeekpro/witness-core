'''
Copyright 2022 Airbus SAS

Licensed under the Apache License, Version 2.0 (the "License");
you may not use this file except in compliance with the License.
You may obtain a copy of the License at

    http://www.apache.org/licenses/LICENSE-2.0

Unless required by applicable law or agreed to in writing, software
distributed under the License is distributed on an "AS IS" BASIS,
WITHOUT WARRANTIES OR CONDITIONS OF ANY KIND, either express or implied.
See the License for the specific language governing permissions and
limitations under the License.
'''

from os.path import join, dirname

from climateeconomics.core.core_witness.climateeco_discipline import ClimateEcoDiscipline
from sostrades_core.execution_engine.execution_engine import ExecutionEngine
from sostrades_core.tests.core.abstract_jacobian_unit_test import AbstractJacobianUnittest
import pandas as pd
import numpy as np


class PopulationJacobianDiscTest(AbstractJacobianUnittest):
    AbstractJacobianUnittest.DUMP_JACOBIAN = True
    def setUp(self):

        self.name = 'Test'
        self.ee = ExecutionEngine(self.name)
        self.model_name = 'population'
        ns_dict = {'ns_witness': f'{self.name}',
                   'ns_public': f'{self.name}'}

        self.ee.ns_manager.add_ns_def(ns_dict)

        mod_path = 'climateeconomics.sos_wrapping.sos_wrapping_witness.population.population_discipline.PopulationDiscipline'
        builder = self.ee.factory.get_builder_from_module(
            self.model_name, mod_path)

        self.ee.factory.set_builders_to_coupling_builder(builder)

        self.ee.configure()
        self.ee.display_treeview_nodes()

        data_dir = join(dirname(__file__), 'data')
        self.year_start = 2020
        self.year_end = 2100
        years = np.arange(self.year_start, self.year_end + 1)
        nb_per = self.year_end + 1 - self.year_start

        gdp_year_start = 130.187
        gdp_serie = []
        temp_serie = []
        gdp_serie.append(gdp_year_start)
        temp_serie.append(0.85)
        for year in np.arange(1, nb_per):
            gdp_serie.append(gdp_serie[year - 1] * 1.02)
            temp_serie.append(temp_serie[year - 1] * 1.01)

        self.economics_df_y = pd.DataFrame({'years': years, 'output_net_of_d': gdp_serie})
        self.economics_df_y.index = years
        self.temperature_df = pd.DataFrame({'years': years, 'temp_atmo': temp_serie})
        self.temperature_df.index = years

    def analytic_grad_entry(self):
        return [
            self.test_population_discipline_analytic_grad_output,
            self.test_population_discipline_analytic_grad_temperature,
            self.test_population_discipline_analytic_grad_big_gdp,
            self.test_population_discipline_analytic_big_pop,
            self.test_population_discipline_analytic_grad_big_temp,
            self.test_population_discipline_analytic_small_pop,
            self.test_population_discipline_analytic_grad_temp_negative,
            self.test_population_discipline_analytic_3000_calories_pc
        ]

    def test_population_discipline_analytic_grad_output(self):
        '''
        Test gradient population wrt economics_df
        '''
        values_dict = {f'{self.name}.economics_df': self.economics_df_y,
                       f'{self.name}.year_start': self.year_start,
                       f'{self.name}.year_end': self.year_end,
                       f'{self.name}.temperature_df': self.temperature_df
                       }

        self.ee.load_study_from_input_dict(values_dict)

        self.ee.execute()

        disc_techno = self.ee.root_process.proxy_disciplines[0].mdo_discipline_wrapp.mdo_discipline
        # AbstractJacobianUnittest.DUMP_JACOBIAN = True
        self.check_jacobian(location=dirname(__file__), filename=f'jacobian_population_discipline_output.pkl',
                            discipline=disc_techno, local_data = disc_techno.local_data, inputs=[f'{self.name}.economics_df'], outputs=[
                f'{self.name}.population_df'], step=1e-15, derr_approx='complex_step')

    def test_working_population_discipline_analytic_grad_output(self):
        '''
        Test gradient population wrt economics_df
        '''

        values_dict = {f'{self.name}.economics_df': self.economics_df_y,
                       f'{self.name}.year_start': self.year_start,
                       f'{self.name}.year_end': self.year_end,
                       f'{self.name}.temperature_df': self.temperature_df,
                       }

        self.ee.load_study_from_input_dict(values_dict)

        self.ee.execute()

        disc_techno = self.ee.root_process.proxy_disciplines[0].mdo_discipline_wrapp.mdo_discipline
        # AbstractJacobianUnittest.DUMP_JACOBIAN = True
        self.check_jacobian(location=dirname(__file__), filename=f'jacobian_working_population_discipline_output.pkl',
                            discipline=disc_techno, local_data = disc_techno.local_data, inputs=[f'{self.name}.economics_df'], outputs=[
                f'{self.name}.working_age_population_df'], step=1e-15, derr_approx='complex_step')
    
    def test_working_population_discipline_analytic_grad_temp(self):
        '''
        Test gradient population wrt economics_df
        '''
        values_dict = {f'{self.name}.economics_df': self.economics_df_y,
                       f'{self.name}.year_start': self.year_start,
                       f'{self.name}.year_end': self.year_end,
                       f'{self.name}.temperature_df': self.temperature_df
                       }

        self.ee.load_study_from_input_dict(values_dict)

        self.ee.execute()

        disc_techno = self.ee.root_process.proxy_disciplines[0].mdo_discipline_wrapp.mdo_discipline
        # AbstractJacobianUnittest.DUMP_JACOBIAN = True
        self.check_jacobian(location=dirname(__file__), filename=f'jacobian_working_population_discipline_temp.pkl',
                            discipline=disc_techno, local_data = disc_techno.local_data, inputs=[f'{self.name}.temperature_df'], outputs=[
                f'{self.name}.working_age_population_df'], step=1e-15, derr_approx='complex_step')

    def test_population_discipline_analytic_grad_temperature(self):
        '''
        Test gradient population wrt temperature_df
        '''

        values_dict = {f'{self.name}.economics_df': self.economics_df_y,
                       f'{self.name}.year_start': self.year_start,
                       f'{self.name}.year_end': self.year_end,
                       f'{self.name}.temperature_df': self.temperature_df
                       }

        self.ee.load_study_from_input_dict(values_dict)

        self.ee.execute()

        disc_techno = self.ee.root_process.proxy_disciplines[0].mdo_discipline_wrapp.mdo_discipline
        # AbstractJacobianUnittest.DUMP_JACOBIAN = True
        self.check_jacobian(location=dirname(__file__), filename=f'jacobian_population_discipline_temp.pkl',
                            discipline=disc_techno, local_data = disc_techno.local_data,  inputs=[f'{self.name}.temperature_df'], outputs=[
                f'{self.name}.population_df'], step=1e-15, derr_approx='complex_step')

    def test_population_discipline_analytic_grad_temp_negative(self):
        '''
        Test gradient population with negative temperature
        '''

        year_start = 2020
        year_end = 2050
        years = np.arange(year_start, year_end + 1)
        nb_per = year_end + 1 - year_start

        gdp_year_start = 130.5
        gdp_serie = []
        temp_serie = []
        gdp_serie.append(gdp_year_start)
        temp_serie.append(0.85)
        for year in np.arange(1, nb_per):
            gdp_serie.append(gdp_serie[year - 1] * 1.05)
            temp_serie.append(temp_serie[year - 1] - 0.85)
        economics_df_y = pd.DataFrame({'years': years, 'output_net_of_d': gdp_serie})
        economics_df_y.index = years
        temperature_df = pd.DataFrame({'years': years, 'temp_atmo': temp_serie})
        temperature_df.index = years

<<<<<<< HEAD
        calories_pc = pd.DataFrame({'years': years, 'kcal_pc': np.linspace(2400, 2400, len(years))})

=======
        calories_pc = pd.DataFrame({'years': years, 'kcal_pc': np.linspace(2400,2400,len(years))})
>>>>>>> e2cf5c47
        values_dict = {f'{self.name}.economics_df': economics_df_y,
                       f'{self.name}.year_start': year_start,
                       f'{self.name}.year_end': year_end,
                       f'{self.name}.temperature_df': temperature_df,
                       f'{self.name}.calories_pc_df': calories_pc
                       }

        self.ee.load_study_from_input_dict(values_dict)

        self.ee.execute()

        disc_techno = self.ee.root_process.proxy_disciplines[0].mdo_discipline_wrapp.mdo_discipline
        # AbstractJacobianUnittest.DUMP_JACOBIAN = True
        self.check_jacobian(location=dirname(__file__), filename=f'jacobian_population_discipline_temp_neg.pkl',
                            discipline=disc_techno, local_data = disc_techno.local_data,  inputs=[f'{self.name}.economics_df', f'{self.name}.temperature_df'],
                            outputs=[
                                f'{self.name}.population_df',f'{self.name}.working_age_population_df'], step=1e-15, derr_approx='complex_step')

    def test_population_discipline_analytic_grad_big_gdp(self):
        '''
        Test gradient population with big GDP
        '''

        year_start = 2020
        year_end = 2050
        years = np.arange(year_start, year_end + 1)
        nb_per = year_end + 1 - year_start

        gdp_year_start = 130.5
        gdp_serie = []
        temp_serie = []
        gdp_serie.append(gdp_year_start)
        temp_serie.append(0.85)
        for year in np.arange(1, nb_per):
            gdp_serie.append(gdp_serie[year - 1] * 1000)
            temp_serie.append(temp_serie[year - 1] * 1.02)
        economics_df_y = pd.DataFrame({'years': years, 'output_net_of_d': gdp_serie})
        economics_df_y.index = years
        temperature_df = pd.DataFrame({'years': years, 'temp_atmo': temp_serie})
        temperature_df.index = years

        calories_pc = pd.DataFrame({'years': years, 'kcal_pc': np.linspace(2400, 2400, len(years))})

        values_dict = {f'{self.name}.economics_df': economics_df_y,
                       f'{self.name}.year_start': year_start,
                       f'{self.name}.year_end': year_end,
                       f'{self.name}.temperature_df': temperature_df,
                       f'{self.name}.calories_pc_df': calories_pc
                       }

        self.ee.load_study_from_input_dict(values_dict)

        self.ee.execute()

        disc_techno = self.ee.root_process.proxy_disciplines[0].mdo_discipline_wrapp.mdo_discipline
        # AbstractJacobianUnittest.DUMP_JACOBIAN = True
        self.check_jacobian(location=dirname(__file__), filename=f'jacobian_population_discipline_big_gdp.pkl',
                            discipline=disc_techno, local_data = disc_techno.local_data, inputs=[f'{self.name}.economics_df', f'{self.name}.temperature_df'],
                            outputs=[
                                f'{self.name}.population_df', f'{self.name}.working_age_population_df'], step=1e-15, derr_approx='complex_step')

    def test_population_discipline_analytic_grad_big_temp(self):
        '''
        Test gradient population with big temp but not so big
        '''

        year_start = 2020
        year_end = 2050
        years = np.arange(year_start, year_end + 1)
        nb_per = year_end + 1 - year_start

        gdp_year_start = 130.5
        gdp_serie = []
        temp_serie = []
        gdp_serie.append(gdp_year_start)
        temp_serie.append(0.85)
        for year in np.arange(1, nb_per):
            gdp_serie.append(gdp_serie[year - 1] * 1.05)
            temp_serie.append(temp_serie[year - 1] + 8.05)
        economics_df_y = pd.DataFrame({'years': years, 'output_net_of_d': gdp_serie})
        economics_df_y.index = years
        temperature_df = pd.DataFrame({'years': years, 'temp_atmo': temp_serie})
        temperature_df.index = years

        calories_pc = pd.DataFrame({'years': years, 'kcal_pc': np.linspace(2400, 2400, len(years))})

        values_dict = {f'{self.name}.economics_df': economics_df_y,
                       f'{self.name}.year_start': year_start,
                       f'{self.name}.year_end': year_end,
                       f'{self.name}.temperature_df': temperature_df,
                       f'{self.name}.calories_pc_df': calories_pc
                       }

        self.ee.load_study_from_input_dict(values_dict)

        self.ee.execute()

        disc_techno = self.ee.root_process.proxy_disciplines[0].mdo_discipline_wrapp.mdo_discipline
        # AbstractJacobianUnittest.DUMP_JACOBIAN = True
        self.check_jacobian(location=dirname(__file__), filename=f'jacobian_population_discipline_augmente_temp.pkl',
                            discipline=disc_techno, local_data = disc_techno.local_data, inputs=[f'{self.name}.economics_df', f'{self.name}.temperature_df'],
                            outputs=[
                                f'{self.name}.population_df',f'{self.name}.working_age_population_df'], step=1e-15, derr_approx='complex_step')

    def test_population_discipline_analytic_small_pop(self):
        '''
        Test gradient population with small population
        '''

        year_start = 2020
        year_end = 2050
        years = np.arange(year_start, year_end + 1)
        nb_per = year_end + 1 - year_start

        gdp_year_start = 130.5
        gdp_serie = []
        temp_serie = []
        gdp_serie.append(gdp_year_start)
        temp_serie.append(0.85)
        for year in np.arange(1, nb_per):
            gdp_serie.append(gdp_serie[year - 1] * 1.02)
            temp_serie.append(temp_serie[year - 1] * 1.02)
        economics_df_y = pd.DataFrame({'years': years, 'output_net_of_d': gdp_serie})
        economics_df_y.index = years
        temperature_df = pd.DataFrame({'years': years, 'temp_atmo': temp_serie})
        temperature_df.index = years

        data_dir = join(dirname(__file__), 'data')
        pop_init_df = pd.read_csv(
            join(data_dir, 'population_by_age_2020_small.csv'))

        calories_pc = pd.DataFrame({'years': years, 'kcal_pc': np.linspace(2400, 2400, len(years))})

        values_dict = {f'{self.name}.economics_df': economics_df_y,
                       f'{self.name}.year_start': year_start,
                       f'{self.name}.year_end': year_end,
                       f'{self.name}.temperature_df': temperature_df,
                       f'{self.name}.calories_pc_df': calories_pc
                       }

        self.ee.load_study_from_input_dict(values_dict)

        self.ee.execute()

        disc_techno = self.ee.root_process.proxy_disciplines[0].mdo_discipline_wrapp.mdo_discipline

        # AbstractJacobianUnittest.DUMP_JACOBIAN = True
        self.check_jacobian(location=dirname(__file__), filename=f'jacobian_population_discipline_small_pop.pkl',
                            discipline=disc_techno, local_data = disc_techno.local_data,  inputs=[f'{self.name}.economics_df', f'{self.name}.temperature_df'],
                            outputs=[
                                f'{self.name}.population_df',f'{self.name}.working_age_population_df'], step=1e-15, derr_approx='complex_step')

    def test_population_discipline_analytic_big_pop(self):
        '''
        Test gradient population with big population
        '''


        data_dir = join(dirname(__file__), 'data')
        year_start = 2020
        year_end = 2050
        years = np.arange(year_start, year_end + 1)
        nb_per = year_end + 1 - year_start

        gdp_year_start = 130.5
        gdp_serie = []
        temp_serie = []
        gdp_serie.append(gdp_year_start)
        temp_serie.append(0.85)
        for year in np.arange(1, nb_per):
            gdp_serie.append(gdp_serie[year - 1] * 1.05)
            temp_serie.append(temp_serie[year - 1] * 1.02)
        economics_df_y = pd.DataFrame({'years': years, 'output_net_of_d': gdp_serie})
        economics_df_y.index = years
        temperature_df = pd.DataFrame({'years': years, 'temp_atmo': temp_serie})
        temperature_df.index = years

        pop_init_df = pd.read_csv(
            join(data_dir, 'population_by_age_2020_large.csv'))

        calories_pc = pd.DataFrame({'years': years, 'kcal_pc': np.linspace(2400, 2400, len(years))})

        values_dict = {f'{self.name}.economics_df': economics_df_y,
                       f'{self.name}.year_start': year_start,
                       f'{self.name}.year_end': year_end,
                       f'{self.name}.temperature_df': temperature_df,
                       f'{self.name}.calories_pc_df': calories_pc
                       }

        self.ee.load_study_from_input_dict(values_dict)

        self.ee.execute()

        disc_techno = self.ee.root_process.proxy_disciplines[0].mdo_discipline_wrapp.mdo_discipline

        # AbstractJacobianUnittest.DUMP_JACOBIAN = True
        self.check_jacobian(location=dirname(__file__), filename=f'jacobian_population_discipline_big_pop.pkl',
                            discipline=disc_techno, local_data = disc_techno.local_data,  inputs=[f'{self.name}.economics_df', f'{self.name}.temperature_df'],
                            outputs=[
                                f'{self.name}.population_df',f'{self.name}.working_age_population_df'], step=1e-15, derr_approx='complex_step')

    def test_population_discipline_analytic_w_climate_effect(self):
        '''
        Test gradient population with climate effect
        '''
        values_dict = {f'{self.name}.economics_df': self.economics_df_y,
                       f'{self.name}.year_start': self.year_start,
                       f'{self.name}.year_end': self.year_end,
                       f'{self.name}.temperature_df': self.temperature_df,
                       f'{self.name}.assumptions_dict':
                           {'compute_gdp': True,
                            'compute_climate_impact_on_gdp': True,
                            'activate_climate_effect_population': True
                            }
                       }

        self.ee.load_study_from_input_dict(values_dict)

        self.ee.execute()

        disc_techno = self.ee.root_process.proxy_disciplines[0].mdo_discipline_wrapp.mdo_discipline
        # AbstractJacobianUnittest.DUMP_JACOBIAN = True
        self.check_jacobian(location=dirname(__file__), filename=f'jacobian_working_population_discipline_output.pkl',
                            discipline=disc_techno, local_data=disc_techno.local_data,
                            inputs=[f'{self.name}.economics_df'], outputs=[
                f'{self.name}.working_age_population_df'], step=1e-15, derr_approx='complex_step')

    def test_population_discipline_analytic_wo_climate_effect(self):
        '''
        Test gradient population without climate effect
        '''
        values_dict = {f'{self.name}.economics_df': self.economics_df_y,
                       f'{self.name}.year_start': self.year_start,
                       f'{self.name}.year_end': self.year_end,
                       f'{self.name}.temperature_df': self.temperature_df,
                       f'{self.name}.assumptions_dict':
                           {'compute_gdp': True,
                            'compute_climate_impact_on_gdp': True,
                            'activate_climate_effect_population': False
                            }
                       }

        self.ee.load_study_from_input_dict(values_dict)

        self.ee.execute()

        disc_techno = self.ee.root_process.proxy_disciplines[0].mdo_discipline_wrapp.mdo_discipline
        # AbstractJacobianUnittest.DUMP_JACOBIAN = True
        self.check_jacobian(location=dirname(__file__), filename=f'jacobian_working_population_discipline_analytic_wo_climate_effect_output.pkl',
                            discipline=disc_techno, local_data=disc_techno.local_data,
                            inputs=[f'{self.name}.economics_df'], outputs=[
                f'{self.name}.working_age_population_df'], step=1e-15, derr_approx='complex_step')
<<<<<<< HEAD


    def test_population_discipline_analytic_3000_calories_pc(self):
        '''
        Test gradient population with a huge increase in calories intake
        '''
        year_start = 2020
        year_end = 2100
        years = np.arange(year_start, year_end + 1)

        calories_pc_df = pd.DataFrame(
            {'years': years, 'kcal_pc': np.linspace(2000,3000,len(years))})
        calories_pc_df.index = years

        values_dict = {f'{self.name}.economics_df': self.economics_df_y,
                       f'{self.name}.year_start': year_start,
                       f'{self.name}.year_end': year_end,
                       f'{self.name}.temperature_df': self.temperature_df,
                       f'{self.name}.calories_pc_df': calories_pc_df
                       }

        self.ee.load_study_from_input_dict(values_dict)

        self.ee.execute()

        disc_techno = self.ee.root_process.proxy_disciplines[0].mdo_discipline_wrapp.mdo_discipline

        # AbstractJacobianUnittest.DUMP_JACOBIAN = True
        self.check_jacobian(location=dirname(__file__),
                            filename=f'jacobian_population_discipline_3000_kcal.pkl',
                            discipline=disc_techno,
                            local_data=disc_techno.local_data,
                            inputs=[f'{self.name}.calories_pc_df'],
                            outputs=[f'{self.name}.population_df',f'{self.name}.working_age_population_df'],
                            step=1e-15,
                            derr_approx='complex_step')
=======
        
    
if '__main__' == __name__:
    testcls = PopulationJacobianDiscTest()
    testcls.setUp()
    testcls.test_population_discipline_analytic_grad_temp_negative()
>>>>>>> e2cf5c47
<|MERGE_RESOLUTION|>--- conflicted
+++ resolved
@@ -181,12 +181,8 @@
         temperature_df = pd.DataFrame({'years': years, 'temp_atmo': temp_serie})
         temperature_df.index = years
 
-<<<<<<< HEAD
         calories_pc = pd.DataFrame({'years': years, 'kcal_pc': np.linspace(2400, 2400, len(years))})
 
-=======
-        calories_pc = pd.DataFrame({'years': years, 'kcal_pc': np.linspace(2400,2400,len(years))})
->>>>>>> e2cf5c47
         values_dict = {f'{self.name}.economics_df': economics_df_y,
                        f'{self.name}.year_start': year_start,
                        f'{self.name}.year_end': year_end,
@@ -439,8 +435,6 @@
                             discipline=disc_techno, local_data=disc_techno.local_data,
                             inputs=[f'{self.name}.economics_df'], outputs=[
                 f'{self.name}.working_age_population_df'], step=1e-15, derr_approx='complex_step')
-<<<<<<< HEAD
-
 
     def test_population_discipline_analytic_3000_calories_pc(self):
         '''
@@ -475,12 +469,4 @@
                             inputs=[f'{self.name}.calories_pc_df'],
                             outputs=[f'{self.name}.population_df',f'{self.name}.working_age_population_df'],
                             step=1e-15,
-                            derr_approx='complex_step')
-=======
-        
-    
-if '__main__' == __name__:
-    testcls = PopulationJacobianDiscTest()
-    testcls.setUp()
-    testcls.test_population_discipline_analytic_grad_temp_negative()
->>>>>>> e2cf5c47
+                            derr_approx='complex_step')